/*
 * Licensed to the Apache Software Foundation (ASF) under one
 * or more contributor license agreements.  See the NOTICE file
 * distributed with this work for additional information
 * regarding copyright ownership.  The ASF licenses this file
 * to you under the Apache License, Version 2.0 (the
 * "License"); you may not use this file except in compliance
 * with the License.  You may obtain a copy of the License at
 *
 *     http://www.apache.org/licenses/LICENSE-2.0
 *
 * Unless required by applicable law or agreed to in writing,
 * software distributed under the License is distributed on an
 * "AS IS" BASIS, WITHOUT WARRANTIES OR CONDITIONS OF ANY
 * KIND, either express or implied.  See the License for the
 * specific language governing permissions and limitations
 * under the License.
 */
package org.apache.brooklyn.api.mgmt;

import java.util.Map;
import java.util.Set;
import java.util.concurrent.Callable;
import java.util.concurrent.Executor;

import org.apache.brooklyn.api.entity.Entity;
import org.apache.brooklyn.util.guava.Maybe;

import com.google.common.annotations.Beta;
import com.google.common.base.Supplier;

/**
 * This is a Brooklyn extension to the Java {@link Executor}.
 * 
 * The "context" could, for example, be an {@link Entity} so that tasks executed 
 * can be annotated as executing in that context.
 */
public interface ExecutionContext extends Executor {

    /**
     * Get the tasks executed through this context (returning an immutable set).
     */
    Set<Task<?>> getTasks();

    /**
     * See {@link ExecutionManager#submit(Map, TaskAdaptable)} for properties that can be passed in.
     */
    Task<?> submit(Map<?,?> properties, Runnable runnable);

    /**
     * See {@link ExecutionManager#submit(Map, TaskAdaptable)} for properties that can be passed in.
     */
    <T> Task<T> submit(Map<?,?> properties, Callable<T> callable);

    /** {@link ExecutionManager#submit(Runnable) 
     * @deprecated since 0.13.0 pass a display name or a more detailed map */
    @Deprecated
    Task<?> submit(Runnable runnable);
 
    /** {@link ExecutionManager#submit(Callable)
     * @deprecated since 0.13.0 pass a display name or a more detailed map */
    @Deprecated
    <T> Task<T> submit(Callable<T> callable);

    /** {@link ExecutionManager#submit(String Runnable) */
    Task<?> submit(String displayName, Runnable runnable);
 
    /** {@link ExecutionManager#submit(String, Callable) */
    <T> Task<T> submit(String displayName, Callable<T> callable);

    /** See {@link ExecutionManager#submit(Map, TaskAdaptable)}. */
    <T> Task<T> submit(TaskAdaptable<T> task);
    
    /**
     * See {@link ExecutionManager#submit(Map, TaskAdaptable)} for properties that can be passed in.
     */
    <T> Task<T> submit(Map<?,?> properties, TaskAdaptable<T> task);

    boolean isShutdown();

    /**
     * Gets the value promptly, or returns {@link Maybe#absent()} if the value is not yet available.
     * It may throw an error if it cannot be determined whether a value is available immediately or not.
     * <p>
     * Implementations will typically act like {@link #get(TaskAdaptable)} with additional
     * tricks to attempt to be non-blocking, such as recognizing some "immediate" markers.  
     * <p>
<<<<<<< HEAD
     * Also supports {@link Callable}, {@link Runnable}, and {@link Supplier} argument types.
=======
     * Supports {@link Callable}, {@link Runnable}, and {@link Supplier} argument types as well as {@link Task}.
     * <p>
     * This executes the given code, and in the case of {@link Task} it may cancel it, 
     * so the caller should not use this if the argument is going to be used later and
     * is expected to be pristine.  Supply a {@link TaskFactory} if this method's {@link Task#cancel(boolean)}
     * is problematic, or consider other utilities (such as ValueResolver with immediate(true)
     * in a downstream project).
>>>>>>> 0c2e1f60
     */
    // TODO reference ImmediateSupplier when that class is moved to utils project
    @Beta
    <T> Maybe<T> getImmediately(Object callableOrSupplierOrTask);
    /** As {@link #getImmediately(Object)} but strongly typed for a task. */
    @Beta
    <T> Maybe<T> getImmediately(Task<T> callableOrSupplierOrTask);

    /**
     * Efficient shortcut for {@link #submit(TaskAdaptable)} followed by an immediate {@link Task#get()}.
     * <p>
     * Implementations will typically attempt to execute in the current thread, with appropriate
     * configuration to make it look like it is in a sub-thread, 
     * ie registering this as a task and allowing
     * context methods on tasks to see the given sub-task.
     * <p>
     * If the argument has already been submitted it simply blocks on it.
     * 
     * @param task
     * @return result of the task execution
     */
    @Beta
    <T> T get(TaskAdaptable<T> task);
    
}<|MERGE_RESOLUTION|>--- conflicted
+++ resolved
@@ -85,9 +85,6 @@
      * Implementations will typically act like {@link #get(TaskAdaptable)} with additional
      * tricks to attempt to be non-blocking, such as recognizing some "immediate" markers.  
      * <p>
-<<<<<<< HEAD
-     * Also supports {@link Callable}, {@link Runnable}, and {@link Supplier} argument types.
-=======
      * Supports {@link Callable}, {@link Runnable}, and {@link Supplier} argument types as well as {@link Task}.
      * <p>
      * This executes the given code, and in the case of {@link Task} it may cancel it, 
@@ -95,7 +92,6 @@
      * is expected to be pristine.  Supply a {@link TaskFactory} if this method's {@link Task#cancel(boolean)}
      * is problematic, or consider other utilities (such as ValueResolver with immediate(true)
      * in a downstream project).
->>>>>>> 0c2e1f60
      */
     // TODO reference ImmediateSupplier when that class is moved to utils project
     @Beta
