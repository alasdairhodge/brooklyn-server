package brooklyn.rest.util;

import static brooklyn.rest.util.WebResourceUtils.notFound;
import static com.google.common.collect.Iterables.transform;
import groovy.lang.GroovyClassLoader;

import java.lang.reflect.Constructor;
import java.net.URI;
import java.util.ArrayList;
import java.util.LinkedHashMap;
import java.util.Map;
import java.util.NoSuchElementException;
import java.util.Set;
import java.util.concurrent.Future;

import javax.ws.rs.core.MediaType;
import javax.ws.rs.core.Response;

import org.slf4j.Logger;
import org.slf4j.LoggerFactory;

import brooklyn.catalog.BrooklynCatalog;
import brooklyn.catalog.CatalogItem;
import brooklyn.config.ConfigKey;
import brooklyn.entity.Application;
import brooklyn.entity.Entity;
import brooklyn.entity.basic.AbstractEntity;
import brooklyn.entity.basic.ApplicationBuilder;
import brooklyn.entity.basic.BasicApplication;
import brooklyn.entity.basic.Entities;
import brooklyn.entity.basic.EntityInternal;
import brooklyn.entity.basic.EntityLocal;
import brooklyn.entity.basic.EntityTypes;
import brooklyn.entity.trait.Startable;
import brooklyn.location.Location;
import brooklyn.location.LocationRegistry;
import brooklyn.management.ManagementContext;
import brooklyn.management.Task;
import brooklyn.policy.Policy;
import brooklyn.policy.basic.AbstractPolicy;
import brooklyn.rest.domain.ApplicationSpec;
import brooklyn.rest.domain.EntitySpec;
import brooklyn.util.collections.MutableMap;
import brooklyn.util.exceptions.Exceptions;
import brooklyn.util.flags.TypeCoercions;
import brooklyn.util.javalang.Reflections;
import brooklyn.util.net.Urls;
import brooklyn.util.text.Strings;

import com.google.common.base.Function;
import com.google.common.base.Preconditions;
import com.google.common.collect.ImmutableSet;
import com.google.common.collect.Lists;
import com.google.common.collect.Maps;
import com.google.common.io.Files;

public class BrooklynRestResourceUtils {

    private static final Logger log = LoggerFactory.getLogger(BrooklynRestResourceUtils.class);

    private final ManagementContext mgmt;
    
    public BrooklynRestResourceUtils(ManagementContext mgmt) {
        Preconditions.checkNotNull(mgmt, "mgmt");
        this.mgmt = mgmt;
    }

    public BrooklynCatalog getCatalog() {
        return mgmt.getCatalog();
    }
    
    public LocationRegistry getLocationRegistry() {
        return mgmt.getLocationRegistry();
    }

    /** finds the policy indicated by the given ID or name.
     * @see {@link getEntity(String,String)}; it then searches the policies of that
     * entity for one whose ID or name matches that given.
     * <p>
     * 
     * @throws 404 or 412 (unless input is null in which case output is null) */
    public Policy getPolicy(String application, String entity, String policy) {
        return getPolicy(getEntity(application, entity), policy);
    }

    /** finds the policy indicated by the given ID or name.
     * @see {@link getPolicy(String,String,String)}.
     * <p>
     * 
     * @throws 404 or 412 (unless input is null in which case output is null) */
    public Policy getPolicy(Entity entity, String policy) {
        if (policy==null) return null;

        for (Policy p: entity.getPolicies()) {
            if (policy.equals(p.getId())) return p;
        }
        for (Policy p: entity.getPolicies()) {
            if (policy.equals(p.getName())) return p;
        }
        
        throw WebResourceUtils.notFound("Cannot find policy '%s' in entity '%s'", policy, entity);
    }

    /** finds the entity indicated by the given ID or name
     * <p>
     * prefers ID based lookup in which case appId is optional, and if supplied will be enforced.
     * optionally the name can be supplied, for cases when paths should work across versions,
     * in which case names will be searched recursively (and the application is required). 
     * 
     * @throws 404 or 412 (unless input is null in which case output is null) */
    public EntityLocal getEntity(String application, String entity) {
        if (entity==null) return null;
        Application app = application!=null ? getApplication(application) : null;
        EntityLocal e = (EntityLocal) mgmt.getEntityManager().getEntity(entity);
        if (e!=null) {
            if (app==null || app.equals(findTopLevelApplication(e))) return e;
            throw WebResourceUtils.preconditionFailed("Application '%s' specified does not match application '%s' to which entity '%s' (%s) is associated", 
                    application, e.getApplication().getId(), entity, e);
        }
        if (application==null)
            throw WebResourceUtils.notFound("Cannot find entity '%s': no known ID and application not supplied for searching", entity);
        assert app!=null : "null app should not be returned from getApplication";
        e = searchForEntityNamed(app, entity);
        if (e!=null) return e;
        throw WebResourceUtils.notFound("Cannot find entity '%s' in application '%s' (%s)", entity, application, app);
    }
    
    private Application findTopLevelApplication(Entity e) {
        // For nested apps, e.getApplication() can return its direct parent-app rather than the root app
        // (particularly if e.getApplication() was called before the parent-app was wired up to its parent,
        // because that call causes the application to be cached).
        // Therefore we continue to walk the hierarchy until we find an "orphaned" application at the top.
        
        Application app = e.getApplication();
        while (app != null && !app.equals(app.getApplication())) {
            app = app.getApplication();
        }
        return app;
    }

    /** looks for the given application instance, first by ID then by name
     * 
     * @throws 404 if not found
     */
    public Application getApplication(String application) {
        Entity e = mgmt.getEntityManager().getEntity(application);
        if (e!=null && e instanceof Application) return (Application)e;
        for (Application app: mgmt.getApplications()) {
            if (app.getId().equals(application)) return app;
            if (application.equalsIgnoreCase(app.getDisplayName())) return app;
        }
        throw notFound("Application '%s' not found", application);
    }

    /** walks the hierarchy (depth-first) at root (often an Application) looking for
     * an entity matching the given ID or name; returns the first such entity, or null if none found
     **/
    public EntityLocal searchForEntityNamed(Entity root, String entity) {
        if (root.getId().equals(entity) || entity.equals(root.getDisplayName())) return (EntityLocal) root;
        for (Entity child: root.getChildren()) {
            Entity result = searchForEntityNamed(child, entity);
            if (result!=null) return (EntityLocal) result;
        }
        return null;
    }

    @SuppressWarnings("unchecked")
    public Application create(ApplicationSpec spec) {
        log.debug("REST creating application instance for {}", spec);
        
        final String type = spec.getType();
        final String name = spec.getName();
        final Map<String,String> configO = spec.getConfig();
        final Set<EntitySpec> entities = (spec.getEntities() == null) ? ImmutableSet.<EntitySpec>of() : spec.getEntities();
        
        final Application instance;

        // Load the class; first try to use the appropriate catalog item; but then allow anything that is on the classpath
        final Class<? extends Entity> clazz;
        if (Strings.isEmpty(type)) {
            clazz = BasicApplication.class;
        } else {
            Class<? extends Entity> tempclazz;
            try {
                tempclazz = getCatalog().loadClassByType(type, Entity.class);
            } catch (NoSuchElementException e) {
                try {
                    tempclazz = (Class<? extends Entity>) getCatalog().getRootClassLoader().loadClass(type);
                    log.info("Catalog does not contain item for type {}; loaded class directly instead", type);
                } catch (ClassNotFoundException e2) {
                    log.warn("No catalog item for type {}, and could not load class directly; rethrowing", type);
                    throw e;
                }
            }
            clazz = tempclazz;
        }
        
        try {
            if (ApplicationBuilder.class.isAssignableFrom(clazz)) {
                Constructor<?> constructor = clazz.getConstructor();
                ApplicationBuilder appBuilder = (ApplicationBuilder) constructor.newInstance();
                if (!Strings.isEmpty(name)) appBuilder.appDisplayName(name);
                if (entities.size() > 0) log.warn("Cannot supply additional entities when using an ApplicationBuilder; ignoring in spec {}", spec);
                
                log.info("REST placing '{}' under management", spec.getName());
                appBuilder.configure( convertFlagsToKeys(appBuilder.getType(), configO) );
                instance = appBuilder.manage(mgmt);
                
            } else if (Application.class.isAssignableFrom(clazz)) {
                brooklyn.entity.proxying.EntitySpec<?> coreSpec = toCoreEntitySpec(clazz, name, configO);
                instance = (Application) mgmt.getEntityManager().createEntity(coreSpec);
                for (EntitySpec entitySpec : entities) {
                    log.info("REST creating instance for entity {}", entitySpec.getType());
                    instance.addChild(mgmt.getEntityManager().createEntity(toCoreEntitySpec(entitySpec)));
                }
                
                log.info("REST placing '{}' under management", spec.getName());
                Entities.startManagement(instance, mgmt);
                
            } else if (Entity.class.isAssignableFrom(clazz)) {
                if (entities.size() > 0) log.warn("Cannot supply additional entities when using a non-application entity; ignoring in spec {}", spec);
                
                brooklyn.entity.proxying.EntitySpec<?> coreSpec = toCoreEntitySpec(BasicApplication.class, name, configO);
                instance = (Application) mgmt.getEntityManager().createEntity(coreSpec);
                
                final Class<? extends Entity> eclazz = getCatalog().loadClassByType(spec.getType(), Entity.class);
                instance.addChild(mgmt.getEntityManager().createEntity(toCoreEntitySpec(eclazz, name, configO)));
                
                log.info("REST placing '{}' under management", spec.getName());
                Entities.startManagement(instance, mgmt);
                
            } else {
                throw new IllegalArgumentException("Class "+clazz+" must extend one of ApplicationBuilder, Application or Entity");
            }
            
            return instance;
            
        } catch (Exception e) {
            log.error("REST failed to create application: "+e, e);
            throw Exceptions.propagate(e);
        }
    }
    
    public Task<?> start(Application app, ApplicationSpec spec) {
        // Start all the managed entities by asking the app instance to start in background
        Function<String, Location> buildLocationFromId = new Function<String, Location>() {
            @Override
            public Location apply(String id) {
                id = fixLocation(id);
                return getLocationRegistry().resolve(id);
            }
        };

        ArrayList<Location> locations = Lists.newArrayList(transform(spec.getLocations(), buildLocationFromId));
        return Entities.invokeEffector((EntityLocal)app, app, Startable.START,
                MutableMap.of("locations", locations));
    }

    @SuppressWarnings("unchecked")
    private brooklyn.entity.proxying.EntitySpec<? extends Entity> toCoreEntitySpec(brooklyn.rest.domain.EntitySpec spec) {
        String type = spec.getType();
        String name = spec.getName();
        Map<String, String> config = (spec.getConfig() == null) ? Maps.<String,String>newLinkedHashMap() : Maps.newLinkedHashMap(spec.getConfig());

        Class<? extends Entity> tempclazz;
        try {
            tempclazz = getCatalog().loadClassByType(type, Entity.class);
        } catch (NoSuchElementException e) {
            try {
                tempclazz = (Class<? extends Entity>) getCatalog().getRootClassLoader().loadClass(type);
                log.info("Catalog does not contain item for type {}; loaded class directly instead", type);
            } catch (ClassNotFoundException e2) {
                log.warn("No catalog item for type {}, and could not load class directly; rethrowing", type);
                throw e;
            }
        }
        final Class<? extends Entity> clazz = tempclazz;
        brooklyn.entity.proxying.EntitySpec<? extends Entity> result;
        if (clazz.isInterface()) {
            result = brooklyn.entity.proxying.EntitySpec.create(clazz);
        } else {
            result = brooklyn.entity.proxying.EntitySpec.create(Entity.class).impl(clazz);
        }
        if (!Strings.isEmpty(name)) result.displayName(name);
        result.configure( convertFlagsToKeys(result.getType(), config) );
        return result;
    }
    
    @SuppressWarnings({ "rawtypes", "unchecked" })
    private <T extends Entity> brooklyn.entity.proxying.EntitySpec<?> toCoreEntitySpec(Class<T> clazz, String name, Map<String,String> configO) {
        Map<String, String> config = (configO == null) ? Maps.<String,String>newLinkedHashMap() : Maps.newLinkedHashMap(configO);
        
        brooklyn.entity.proxying.EntitySpec<? extends Entity> result;
        if (clazz.isInterface()) {
            result = brooklyn.entity.proxying.EntitySpec.create(clazz);
        } else {
            // If this is a concrete class, particularly for an Application class, we want the proxy
            // to expose all interfaces it implements.
            Class interfaceclazz = (Application.class.isAssignableFrom(clazz)) ? Application.class : Entity.class;
<<<<<<< HEAD
            Set<Class<?>> additionalInterfaceClazzes = Reflections.getInterfacesIncludingClassAncestors(clazz);
            result = EntitySpecs.spec(interfaceclazz).impl(clazz).additionalInterfaces(additionalInterfaceClazzes);
=======
            Class<?>[] additionalInterfaceClazzes = clazz.getInterfaces();
            result = brooklyn.entity.proxying.EntitySpec.create(interfaceclazz).impl(clazz).additionalInterfaces(additionalInterfaceClazzes);
>>>>>>> e90ec8d5
        }
        
        if (!Strings.isEmpty(name)) result.displayName(name);
        result.configure( convertFlagsToKeys(result.getImplementation(), config) );
        return result;
    }

    private Map<?,?> convertFlagsToKeys(Class<? extends Entity> javaType, Map<?, ?> config) {
        if (config==null || config.isEmpty() || javaType==null) return config;
        
        Map<String, ConfigKey<?>> configKeys = EntityTypes.getDefinedConfigKeys(javaType);
        Map<Object,Object> result = new LinkedHashMap<Object,Object>();
        for (Map.Entry<?,?> entry: config.entrySet()) {
            log.debug("Setting key {} to {} for REST creation of {}", new Object[] { entry.getKey(), entry.getValue(), javaType});
            Object key = configKeys.get(entry.getKey());
            if (key==null) {
                log.warn("Unrecognised config key {} passed to {}; will be treated as flag (and likely ignored)", entry.getKey(), javaType);
                key = entry.getKey();
            }
            result.put(key, entry.getValue());
        }
        return result;
    }
    
    public Task<?> destroy(final Application application) {
        return mgmt.getExecutionManager().submit(
                MutableMap.of("displayName", "destroying "+application,
                        "description", "REST call to destroy application "+application.getDisplayName()+" ("+application+")"),
                new Runnable() {
            @Override
            public void run() {
                ((EntityInternal)application).destroy();
                mgmt.getEntityManager().unmanage(application);
            }
        });
    }

    @SuppressWarnings({ "rawtypes" })
    public Response createCatalogEntryFromGroovyCode(String groovyCode) {
        ClassLoader parent = getCatalog().getRootClassLoader();
        GroovyClassLoader loader = new GroovyClassLoader(parent);

        Class clazz = loader.parseClass(groovyCode);

        if (AbstractEntity.class.isAssignableFrom(clazz)) {
            CatalogItem<?> item = getCatalog().addItem(clazz);
            log.info("REST created "+item);
            return Response.created(URI.create("entities/" + clazz.getName())).build();

        } else if (AbstractPolicy.class.isAssignableFrom(clazz)) {
            CatalogItem<?> item = getCatalog().addItem(clazz);
            log.info("REST created "+item);
            return Response.created(URI.create("policies/" + clazz.getName())).build();
        }

        throw WebResourceUtils.preconditionFailed("Unsupported type superclass "+clazz.getSuperclass()+"; expects Entity or Policy");
    }

    @Deprecated
    public static String fixLocation(String locationId) {
        if (locationId.startsWith("/v1/locations/")) {
            log.warn("REST API using legacy URI syntax for location: "+locationId);
            locationId = Strings.removeFromStart(locationId, "/v1/locations/");
        }
        return locationId;
    }

    public Object getObjectValueForDisplay(Object value) {
        if (value==null) return null;
        // currently everything converted to string, expanded if it is a "done" future
        if (value instanceof Future) {
            if (((Future<?>)value).isDone()) {
                try {
                    value = ((Future<?>)value).get();
                } catch (Exception e) {
                    value = ""+value+" (error evaluating: "+e+")";
                }
            }
        }
        
        if (TypeCoercions.isPrimitiveOrBoxer(value.getClass())) return value;
        return value.toString();
    }

    // currently everything converted to string, expanded if it is a "done" future
    public String getStringValueForDisplay(Object value) {
        if (value==null) return null;
        return ""+getObjectValueForDisplay(value);
    }

    /** true if the URL points to content which must be resolved on the server-side (i.e. classpath)
     *  and which is safe to do so (currently just images, though in future perhaps also javascript and html plugins)
     *  <p>
     *  note we do not let caller access classpath through this mechanism, 
     *  just those which are supplied by the platform administrator e.g. as an icon url */
    public boolean isUrlServerSideAndSafe(String url) {
        if (Strings.isEmpty(url)) return false;
        String ext = Files.getFileExtension(url);
        if (Strings.isEmpty(ext)) return false;
        MediaType mime = WebResourceUtils.getImageMediaTypeFromExtension(ext);
        if (mime==null) return false;
        
        return !Urls.isUrlWithProtocol(url) || url.startsWith("classpath:");
    }

}<|MERGE_RESOLUTION|>--- conflicted
+++ resolved
@@ -297,13 +297,8 @@
             // If this is a concrete class, particularly for an Application class, we want the proxy
             // to expose all interfaces it implements.
             Class interfaceclazz = (Application.class.isAssignableFrom(clazz)) ? Application.class : Entity.class;
-<<<<<<< HEAD
             Set<Class<?>> additionalInterfaceClazzes = Reflections.getInterfacesIncludingClassAncestors(clazz);
-            result = EntitySpecs.spec(interfaceclazz).impl(clazz).additionalInterfaces(additionalInterfaceClazzes);
-=======
-            Class<?>[] additionalInterfaceClazzes = clazz.getInterfaces();
             result = brooklyn.entity.proxying.EntitySpec.create(interfaceclazz).impl(clazz).additionalInterfaces(additionalInterfaceClazzes);
->>>>>>> e90ec8d5
         }
         
         if (!Strings.isEmpty(name)) result.displayName(name);
