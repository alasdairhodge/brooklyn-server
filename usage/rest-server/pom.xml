--- conflicted
+++ resolved
@@ -228,15 +228,14 @@
             <scope>test</scope>
         </dependency>
         <dependency>
-<<<<<<< HEAD
-            <groupId>org.apache.brooklyn</groupId>
-            <artifactId>brooklyn-rt-osgi</artifactId>
-            <version>${project.version}</version>
-            <classifier>tests</classifier>
-=======
             <groupId>com.sun.jersey.jersey-test-framework</groupId>
             <artifactId>jersey-test-framework-grizzly2</artifactId>
->>>>>>> 35337096
+        </dependency>
+        <dependency>
+            <groupId>org.apache.brooklyn</groupId>
+            <artifactId>brooklyn-rt-osgi</artifactId>
+            <version>${project.version}</version>
+            <classifier>tests</classifier>
             <scope>test</scope>
         </dependency>
     </dependencies>
