--- conflicted
+++ resolved
@@ -47,13 +47,10 @@
 public class OsgiLauncher extends BasicLauncher<OsgiLauncher> {
 
     private static final Logger LOG = LoggerFactory.getLogger(OsgiLauncher.class);
-<<<<<<< HEAD
     private static final String DEFAULT_CATALOG_BOM = "file:etc/default.catalog.bom";
-=======
     public static final String BROOKLYN_CONFIG_PID = "brooklyn";
     
     private Object reloadLock = new Object();
->>>>>>> 0ac07fe3
 
     private BrooklynVersionService brooklynVersion;
 
@@ -99,15 +96,11 @@
     // Called by blueprint container
     // init-method can't find the start method for some reason, provide an alternative
     public void init() {
-<<<<<<< HEAD
-        catalogInitialization(new CatalogInitialization(DEFAULT_CATALOG_BOM, false, null, false));
-        start();
-=======
         synchronized (reloadLock) {
             LOG.debug("OsgiLauncher init");
+            catalogInitialization(new CatalogInitialization(DEFAULT_CATALOG_BOM, false, null, false));
             start();
         }
->>>>>>> 0ac07fe3
     }
 
     // Called by blueprint container
