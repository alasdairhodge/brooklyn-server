--- conflicted
+++ resolved
@@ -420,11 +420,7 @@
                     name = null;
                     version = null;
                     url = inlineRef;
-<<<<<<< HEAD
-                } else if (RegisteredTypeNaming.isGoodTypeColonVersion(inlineRef)) {
-=======
                 } else if (RegisteredTypeNaming.isGoodBrooklynTypeColonVersion(inlineRef) || RegisteredTypeNaming.isValidOsgiTypeColonVersion(inlineRef)) {
->>>>>>> 5a7b64a7
                     //looks like a name+version ref
                     name = CatalogUtils.getSymbolicNameFromVersionedId(inlineRef);
                     version = CatalogUtils.getVersionFromVersionedId(inlineRef);
