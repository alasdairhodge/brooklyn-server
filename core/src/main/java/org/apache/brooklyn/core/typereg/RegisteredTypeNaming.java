/*
 * Licensed to the Apache Software Foundation (ASF) under one
 * or more contributor license agreements.  See the NOTICE file
 * distributed with this work for additional information
 * regarding copyright ownership.  The ASF licenses this file
 * to you under the Apache License, Version 2.0 (the
 * "License"); you may not use this file except in compliance
 * with the License.  You may obtain a copy of the License at
 *
 *     http://www.apache.org/licenses/LICENSE-2.0
 *
 * Unless required by applicable law or agreed to in writing,
 * software distributed under the License is distributed on an
 * "AS IS" BASIS, WITHOUT WARRANTIES OR CONDITIONS OF ANY
 * KIND, either express or implied.  See the License for the
 * specific language governing permissions and limitations
 * under the License.
 */
package org.apache.brooklyn.core.typereg;

import org.apache.brooklyn.util.text.BrooklynVersionSyntax;

/**
 * Methods for testing validity of names and decomposing them. 
 * Mostly based on OSGi, specifically sections 1.3.2 and 3.2.5 of 
 * osgi.core-4.3.0 spec (https://www.osgi.org/release-4-version-4-3-download/). */
public class RegisteredTypeNaming {

    private static final String USABLE_REGEX = "[^:\\s/\\\\]+";

    private final static String DOT = "\\.";
    
    public final static String OSGI_TOKEN_CHARS = "A-Za-z0-9_-";
    public final static String OSGI_TOKEN_REGEX = "[" + OSGI_TOKEN_CHARS + "]+";
    public final static String OSGI_SYMBOLIC_NAME_REGEX = OSGI_TOKEN_REGEX + "(" + DOT + OSGI_TOKEN_REGEX + ")*";
<<<<<<< HEAD
=======
    public final static String NUMBER = "[0-9]+";
    public final static String QUALIFIER = OSGI_TOKEN_REGEX;
    public final static String VERSION_REGEX = 
        NUMBER + 
            "(" + DOT + NUMBER +  
                "(" + DOT + NUMBER +  
                    "(" + DOT + QUALIFIER +  
                    ")?" +
                ")?" +
            ")?";
>>>>>>> 0236dbcd

    private static boolean isUsable(String candidate) {
        return candidate!=null && candidate.matches(USABLE_REGEX);
    }
    
    /** 
     * For type names we currently work with any non-empty string that does not contain 
     * a ':' or whitespace or forward slash or backslash.
     * However we discourage things that are not OSGi symbolic names; 
     * see {@link #isGoodTypeName(String)}. 
     * In some places (eg bundles) the use of OSGi symbolic names may be enforced.  
     */
    public static boolean isUsableTypeName(String candidate) {
        return isUsable(candidate);
    }

    /** 
     * We recommend type names be OSGi symbolic names, such as:
    *
    * <code>com.acme-group.1-Virtual-Machine</code>
    *
    * Note that this is more permissive than Java, allowing hyphens and 
    * allowing segments to start with numbers.
    * However it is also more restrictive:  OSGi does <i>not</i> allow
    * accented characters or most punctuation.  Only hyphens and underscores are allowed
    * in segment names, and periods are allowed only as segment separators.
    */
    public static boolean isGoodTypeName(String candidate) {
        return isUsable(candidate) && candidate.matches(OSGI_SYMBOLIC_NAME_REGEX);
    }

    /** @see BrooklynVersionSyntax#isUsableVersion(String) */
    public static boolean isUsableVersion(String candidate) {
        return BrooklynVersionSyntax.isUsableVersion(candidate);
    }
    
    /** @see BrooklynVersionSyntax#isGoodBrooklynVersion(String) */
    public static boolean isGoodBrooklynVersion(String candidate) {
        return BrooklynVersionSyntax.isGoodBrooklynVersion(candidate);
    }
    
    /** @see BrooklynVersionSyntax#isValidOsgiVersion(String) */
    public static boolean isValidOsgiVersion(String candidate) {
        return BrooklynVersionSyntax.isValidOsgiVersion(candidate);
    }

    /** True if the argument has exactly one colon, and the part before
     * satisfies {@link #isUsableTypeName(String)} and the part after {@link #isUsableVersion(String)}. */
    public static boolean isUsableTypeColonVersion(String candidate) {
        // simplify regex, rather than decomposing and calling the methods referenced in the javadoc
        return candidate!=null && candidate.matches(USABLE_REGEX + ":" + USABLE_REGEX);        
    }

    /** True if the argument has exactly one colon, and the part before
     * satisfies {@link #isGoodTypeName(String)} and the part after 
     * {@link #isGoodBrooklynVersion(String)}. */
    public static boolean isGoodBrooklynTypeColonVersion(String candidate) {
        if (candidate==null) return false;
        int idx = candidate.indexOf(':');
        if (idx<=0) return false;
        if (!isGoodTypeName(candidate.substring(0, idx))) return false;
        if (!isGoodBrooklynVersion(candidate.substring(idx+1))) return false;
        return true;
    }

    /** True if the argument has exactly one colon, and the part before
     * satisfies {@link #isGoodTypeName(String)} and the part after 
     * {@link #isValidOsgiVersion(String)}. */
    public static boolean isValidOsgiTypeColonVersion(String candidate) {
        if (candidate==null) return false;
        int idx = candidate.indexOf(':');
        if (idx<=0) return false;
        if (!isGoodTypeName(candidate.substring(0, idx))) return false;
        if (!isValidOsgiVersion(candidate.substring(idx+1))) return false;
        return true;
    }
}<|MERGE_RESOLUTION|>--- conflicted
+++ resolved
@@ -33,19 +33,6 @@
     public final static String OSGI_TOKEN_CHARS = "A-Za-z0-9_-";
     public final static String OSGI_TOKEN_REGEX = "[" + OSGI_TOKEN_CHARS + "]+";
     public final static String OSGI_SYMBOLIC_NAME_REGEX = OSGI_TOKEN_REGEX + "(" + DOT + OSGI_TOKEN_REGEX + ")*";
-<<<<<<< HEAD
-=======
-    public final static String NUMBER = "[0-9]+";
-    public final static String QUALIFIER = OSGI_TOKEN_REGEX;
-    public final static String VERSION_REGEX = 
-        NUMBER + 
-            "(" + DOT + NUMBER +  
-                "(" + DOT + NUMBER +  
-                    "(" + DOT + QUALIFIER +  
-                    ")?" +
-                ")?" +
-            ")?";
->>>>>>> 0236dbcd
 
     private static boolean isUsable(String candidate) {
         return candidate!=null && candidate.matches(USABLE_REGEX);
