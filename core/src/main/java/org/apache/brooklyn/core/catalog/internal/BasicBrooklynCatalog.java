/*
 * Licensed to the Apache Software Foundation (ASF) under one
 * or more contributor license agreements.  See the NOTICE file
 * distributed with this work for additional information
 * regarding copyright ownership.  The ASF licenses this file
 * to you under the Apache License, Version 2.0 (the
 * "License"); you may not use this file except in compliance
 * with the License.  You may obtain a copy of the License at
 *
 *     http://www.apache.org/licenses/LICENSE-2.0
 *
 * Unless required by applicable law or agreed to in writing,
 * software distributed under the License is distributed on an
 * "AS IS" BASIS, WITHOUT WARRANTIES OR CONDITIONS OF ANY
 * KIND, either express or implied.  See the License for the
 * specific language governing permissions and limitations
 * under the License.
 */
package org.apache.brooklyn.core.catalog.internal;

import static com.google.common.base.Preconditions.checkArgument;
import static com.google.common.base.Preconditions.checkNotNull;

import java.util.Collection;
import java.util.Collections;
import java.util.List;
import java.util.Map;
import java.util.NoSuchElementException;
import java.util.Set;

import javax.annotation.Nullable;

import org.apache.brooklyn.api.catalog.BrooklynCatalog;
import org.apache.brooklyn.api.catalog.CatalogItem;
import org.apache.brooklyn.api.catalog.CatalogItem.CatalogBundle;
import org.apache.brooklyn.api.catalog.CatalogItem.CatalogItemType;
import org.apache.brooklyn.api.internal.AbstractBrooklynObjectSpec;
import org.apache.brooklyn.api.location.Location;
import org.apache.brooklyn.api.location.LocationSpec;
import org.apache.brooklyn.api.mgmt.ManagementContext;
import org.apache.brooklyn.api.mgmt.classloading.BrooklynClassLoadingContext;
import org.apache.brooklyn.api.typereg.ManagedBundle;
import org.apache.brooklyn.core.catalog.CatalogPredicates;
import org.apache.brooklyn.core.catalog.internal.CatalogClasspathDo.CatalogScanningModes;
import org.apache.brooklyn.core.location.BasicLocationRegistry;
import org.apache.brooklyn.core.mgmt.internal.CampYamlParser;
import org.apache.brooklyn.core.mgmt.internal.ManagementContextInternal;
import org.apache.brooklyn.core.typereg.BrooklynTypePlanTransformer;
import org.apache.brooklyn.core.typereg.RegisteredTypeNaming;
import org.apache.brooklyn.util.collections.MutableList;
import org.apache.brooklyn.util.collections.MutableMap;
import org.apache.brooklyn.util.collections.MutableSet;
import org.apache.brooklyn.util.core.ResourceUtils;
import org.apache.brooklyn.util.core.flags.TypeCoercions;
import org.apache.brooklyn.util.core.task.Tasks;
import org.apache.brooklyn.util.exceptions.Exceptions;
import org.apache.brooklyn.util.exceptions.UserFacingException;
import org.apache.brooklyn.util.guava.Maybe;
import org.apache.brooklyn.util.javalang.AggregateClassLoader;
import org.apache.brooklyn.util.javalang.JavaClassNames;
import org.apache.brooklyn.util.javalang.LoadedClassLoader;
import org.apache.brooklyn.util.osgi.VersionedName;
import org.apache.brooklyn.util.text.BrooklynVersionSyntax;
import org.apache.brooklyn.util.text.Strings;
import org.apache.brooklyn.util.time.Duration;
import org.apache.brooklyn.util.time.Time;
import org.apache.brooklyn.util.yaml.Yamls;
import org.apache.brooklyn.util.yaml.Yamls.YamlExtract;
import org.osgi.framework.Version;
import org.slf4j.Logger;
import org.slf4j.LoggerFactory;
import org.yaml.snakeyaml.Yaml;

import com.google.common.base.Function;
import com.google.common.base.Optional;
import com.google.common.base.Predicate;
import com.google.common.base.Predicates;
import com.google.common.collect.Collections2;
import com.google.common.collect.ImmutableList;
import com.google.common.collect.ImmutableMap;
import com.google.common.collect.ImmutableSortedSet;
import com.google.common.collect.Iterables;
import com.google.common.collect.Maps;

/* TODO the complex tree-structured catalogs are only useful when we are relying on those separate catalog classloaders
 * to isolate classpaths. with osgi everything is just put into the "manual additions" catalog. */
public class BasicBrooklynCatalog implements BrooklynCatalog {
    public static final String POLICIES_KEY = "brooklyn.policies";
    public static final String ENRICHERS_KEY = "brooklyn.enrichers";
    public static final String LOCATIONS_KEY = "brooklyn.locations";
    public static final String NO_VERSION = "0.0.0.SNAPSHOT";

    private static final Logger log = LoggerFactory.getLogger(BasicBrooklynCatalog.class);

    public static class BrooklynLoaderTracker {
        public static final ThreadLocal<BrooklynClassLoadingContext> loader = new ThreadLocal<BrooklynClassLoadingContext>();
        
        public static void setLoader(BrooklynClassLoadingContext val) {
            loader.set(val);
        }
        
        // TODO Stack, for recursive calls?
        public static void unsetLoader(BrooklynClassLoadingContext val) {
            loader.set(null);
        }
        
        public static BrooklynClassLoadingContext getLoader() {
            return loader.get();
        }
    }

    private final ManagementContext mgmt;
    private CatalogDo catalog;
    private volatile CatalogDo manualAdditionsCatalog;
    private volatile LoadedClassLoader manualAdditionsClasses;
    private final AggregateClassLoader rootClassLoader = AggregateClassLoader.newInstanceWithNoLoaders();
    
    /**
     * Cache of specs (used by {@link #peekSpec(CatalogItem)}).
     * We assume that no-one is modifying the catalog items (once added) without going through the
     * correct accessor methods here (e.g. no-one calling {@code getCatalogItemDo().getDto().setXyz()}).
     * 
     * As discussed in https://github.com/apache/brooklyn-server/pull/423 and BROOKLYN-382, there  
     * are things outside of the control of the catalog that a spec depends on - like non-catalog 
     * locations, type registry, adding bundles, etc. However, because this cache is only used for
     * {@link #peekSpec(CatalogItem)}, it is considered good enough.
     * 
     * A longer term improvement is to focus on our YAML parsing, to make that faster and better!
     */
    private final SpecCache specCache;

    public BasicBrooklynCatalog(ManagementContext mgmt) {
        this(mgmt, CatalogDto.newNamedInstance("empty catalog", "empty catalog", "empty catalog, expected to be reset later"));
    }

    public BasicBrooklynCatalog(ManagementContext mgmt, CatalogDto dto) {
        this.mgmt = checkNotNull(mgmt, "managementContext");
        this.catalog = new CatalogDo(mgmt, dto);
        this.specCache = new SpecCache();
    }

    public boolean blockIfNotLoaded(Duration timeout) {
        try {
            return getCatalog().blockIfNotLoaded(timeout);
        } catch (Exception e) {
            throw Exceptions.propagate(e);
        }
    }
    
    public void reset(CatalogDto dto) {
        reset(dto, true);
    }

    public void reset(CatalogDto dto, boolean failOnLoadError) {
        specCache.invalidate();
        // Unregister all existing persisted items.
        for (CatalogItem<?, ?> toRemove : getCatalogItems()) {
            if (log.isTraceEnabled()) {
                log.trace("Scheduling item for persistence removal: {}", toRemove.getId());
            }
            mgmt.getRebindManager().getChangeListener().onUnmanaged(toRemove);
        }
        CatalogDo catalog = new CatalogDo(mgmt, dto);
        CatalogUtils.logDebugOrTraceIfRebinding(log, "Resetting "+this+" catalog to "+dto);
        catalog.load(mgmt, null, failOnLoadError);
        CatalogUtils.logDebugOrTraceIfRebinding(log, "Reloaded catalog for "+this+", now switching");
        this.catalog = catalog;
        resetRootClassLoader();
        this.manualAdditionsCatalog = null;
        
        // Inject management context into and persist all the new entries.
        for (CatalogItem<?, ?> entry : getCatalogItems()) {
            boolean setManagementContext = false;
            if (entry instanceof CatalogItemDo) {
                CatalogItemDo<?, ?> cid = CatalogItemDo.class.cast(entry);
                if (cid.getDto() instanceof CatalogItemDtoAbstract) {
                    CatalogItemDtoAbstract<?, ?> cdto = CatalogItemDtoAbstract.class.cast(cid.getDto());
                    if (cdto.getManagementContext() == null) {
                        cdto.setManagementContext((ManagementContextInternal) mgmt);
                    }
                    setManagementContext = true;
                    onAdditionUpdateOtherRegistries(cdto);
                }
            }
            if (!setManagementContext) {
                log.warn("Can't set management context on entry with unexpected type in catalog. type={}, " +
                        "expected={}", entry, CatalogItemDo.class);
            }
            if (log.isTraceEnabled()) {
                log.trace("Scheduling item for persistence addition: {}", entry.getId());
            }
            
            mgmt.getRebindManager().getChangeListener().onManaged(entry);
        }

    }

    /**
     * Resets the catalog to the given entries
     */
    @Override
    public void reset(Collection<CatalogItem<?, ?>> entries) {
        CatalogDto newDto = CatalogDto.newDtoFromCatalogItems(entries, "explicit-catalog-reset");
        reset(newDto);
    }
    
    public CatalogDo getCatalog() {
        return catalog;
    }

    protected CatalogItemDo<?,?> getCatalogItemDo(String symbolicName, String version) {
        String fixedVersionId = getFixedVersionId(symbolicName, version);
        if (fixedVersionId == null) {
            //no items with symbolicName exist
            return null;
        }

        return catalog.getIdCache().get( CatalogUtils.getVersionedId(symbolicName, fixedVersionId) );
    }
    
    private String getFixedVersionId(String symbolicName, String version) {
        if (version!=null && !DEFAULT_VERSION.equals(version)) {
            return version;
        } else {
            return getBestVersion(symbolicName);
        }
    }

    /** returns best version, as defined by {@link BrooklynCatalog#getCatalogItem(String, String)} */
    private String getBestVersion(String symbolicName) {
        Iterable<CatalogItem<Object, Object>> versions = getCatalogItems(Predicates.and(
                CatalogPredicates.disabled(false),
                CatalogPredicates.symbolicName(Predicates.equalTo(symbolicName))));
        Collection<CatalogItem<Object, Object>> orderedVersions = sortVersionsDesc(versions);
        if (!orderedVersions.isEmpty()) {
            return orderedVersions.iterator().next().getVersion();
        } else {
            return null;
        }
    }

    private <T,SpecT> Collection<CatalogItem<T,SpecT>> sortVersionsDesc(Iterable<CatalogItem<T,SpecT>> versions) {
        return ImmutableSortedSet.orderedBy(CatalogItemComparator.<T,SpecT>getInstance()).addAll(versions).build();
    }

    @Override
    public CatalogItem<?,?> getCatalogItem(String symbolicName, String version) {
        if (symbolicName == null) return null;
        CatalogItemDo<?, ?> itemDo = getCatalogItemDo(symbolicName, version);
        if (itemDo == null) return null;
        return itemDo.getDto();
    }
    
    @Override
    public void deleteCatalogItem(String symbolicName, String version) {
        log.debug("Deleting manual catalog item from "+mgmt+": "+symbolicName + ":" + version);
        checkNotNull(symbolicName, "id");
        checkNotNull(version, "version");
        if (DEFAULT_VERSION.equals(version)) {
            throw new IllegalStateException("Deleting items with unspecified version (argument DEFAULT_VERSION) not supported.");
        }
        CatalogItem<?, ?> item = getCatalogItem(symbolicName, version);
        CatalogItemDtoAbstract<?,?> itemDto = getAbstractCatalogItem(item);
        if (itemDto == null) {
            throw new NoSuchElementException("No catalog item found with id "+symbolicName);
        }
        if (manualAdditionsCatalog==null) loadManualAdditionsCatalog();
        manualAdditionsCatalog.deleteEntry(itemDto);
        
        // Ensure the caches are de-populated
        specCache.invalidate();
        getCatalog().deleteEntry(itemDto);

        // And indicate to the management context that it should be removed.
        if (log.isTraceEnabled()) {
            log.trace("Scheduling item for persistence removal: {}", itemDto.getId());
        }
        if (itemDto.getCatalogItemType() == CatalogItemType.LOCATION) {
            @SuppressWarnings("unchecked")
            CatalogItem<Location,LocationSpec<?>> locationItem = (CatalogItem<Location, LocationSpec<?>>) itemDto;
            ((BasicLocationRegistry)mgmt.getLocationRegistry()).removeDefinedLocation(locationItem);
        }
        mgmt.getRebindManager().getChangeListener().onUnmanaged(itemDto);

    }

    @SuppressWarnings("unchecked")
    @Override
    public <T,SpecT> CatalogItem<T,SpecT> getCatalogItem(Class<T> type, String id, String version) {
        if (id==null || version==null) return null;
        CatalogItem<?,?> result = getCatalogItem(id, version);
        if (result==null) return null;
        if (type==null || type.isAssignableFrom(result.getCatalogItemJavaType())) 
            return (CatalogItem<T,SpecT>)result;
        return null;
    }

    @Override
    public void persist(CatalogItem<?, ?> catalogItem) {
        checkArgument(getCatalogItem(catalogItem.getSymbolicName(), catalogItem.getVersion()) != null, "Unknown catalog item %s", catalogItem);
        mgmt.getRebindManager().getChangeListener().onChanged(catalogItem);
    }
    
    @Override
    public ClassLoader getRootClassLoader() {
        if (rootClassLoader.isEmpty() && catalog!=null) {
            resetRootClassLoader();
        }
        return rootClassLoader;
    }

    private void resetRootClassLoader() {
        specCache.invalidate();
        rootClassLoader.reset(ImmutableList.of(catalog.getRootClassLoader()));
    }

    /**
     * Loads this catalog. No effect if already loaded.
     */
    public void load() {
        log.debug("Loading catalog for " + mgmt);
        getCatalog().load(mgmt, null);
        if (log.isDebugEnabled()) {
            log.debug("Loaded catalog for " + mgmt + ": " + catalog + "; search classpath is " + catalog.getRootClassLoader());
        }
    }

    @Override
    public AbstractBrooklynObjectSpec<?, ?> peekSpec(CatalogItem<?, ?> item) {
        if (item == null) return null;
        CatalogItemDo<?, ?> loadedItem = getCatalogItemDo(item.getSymbolicName(), item.getVersion());
        if (loadedItem == null) throw new RuntimeException(item+" not in catalog; cannot create spec");
        if (loadedItem.getSpecType()==null) return null;
        String itemId = item.getCatalogItemId();
        
        Optional<AbstractBrooklynObjectSpec<?, ?>> cachedSpec = specCache.getSpec(itemId);
        if (cachedSpec.isPresent()) {
            return cachedSpec.get();
        } else {
            @SuppressWarnings({ "rawtypes", "unchecked" })
            AbstractBrooklynObjectSpec<?, ?> spec = internalCreateSpecLegacy(mgmt, (CatalogItem)loadedItem, MutableSet.<String>of(), true);
            if (spec != null) {
                specCache.addSpec(itemId, spec);
                return spec;
            }
        }

        throw new IllegalStateException("No known mechanism to create instance of "+item);
    }
    
    @Override
    @Deprecated
    @SuppressWarnings("unchecked")
    public <T, SpecT extends AbstractBrooklynObjectSpec<? extends T, SpecT>> SpecT createSpec(CatalogItem<T, SpecT> item) {
        if (item == null) return null;
        CatalogItemDo<T,SpecT> loadedItem = (CatalogItemDo<T, SpecT>) getCatalogItemDo(item.getSymbolicName(), item.getVersion());
        if (loadedItem == null) throw new RuntimeException(item+" not in catalog; cannot create spec");
        if (loadedItem.getSpecType()==null) return null;
        
        SpecT spec = internalCreateSpecLegacy(mgmt, loadedItem, MutableSet.<String>of(), true);
        if (spec != null) {
            return spec;
        }
        
        throw new IllegalStateException("No known mechanism to create instance of "+item);
    }
    
    /** @deprecated since introduction in 0.9.0, only used for backwards compatibility, can be removed any time;
     * uses the type-creation info on the item.
     * deprecated transformers must be included by routines which don't use {@link BrooklynTypePlanTransformer} instances;
     * otherwise deprecated transformers should be excluded. (deprecation is taken as equivalent to having a new-style transformer.) */
    @Deprecated 
    public static <T,SpecT extends AbstractBrooklynObjectSpec<? extends T, SpecT>> SpecT internalCreateSpecLegacy(ManagementContext mgmt, final CatalogItem<T, SpecT> item, final Set<String> encounteredTypes, boolean includeDeprecatedTransformers) {
        // deprecated lookup
        if (encounteredTypes.contains(item.getSymbolicName())) {
            throw new IllegalStateException("Type being resolved '"+item.getSymbolicName()+"' has already been encountered in " + encounteredTypes + "; recursive cycle detected");
        }
        Maybe<SpecT> specMaybe = org.apache.brooklyn.core.plan.PlanToSpecFactory.attemptWithLoaders(mgmt, includeDeprecatedTransformers, new Function<org.apache.brooklyn.core.plan.PlanToSpecTransformer, SpecT>() {
            @Override
            public SpecT apply(org.apache.brooklyn.core.plan.PlanToSpecTransformer input) {
                return input.createCatalogSpec(item, encounteredTypes);
            }
        });
        return specMaybe.get();
    }

    @Deprecated /** @deprecated since 0.7.0 only used by other deprecated items */ 
    private <T,SpecT> CatalogItemDtoAbstract<T,SpecT> getAbstractCatalogItem(CatalogItem<T,SpecT> item) {
        while (item instanceof CatalogItemDo) item = ((CatalogItemDo<T,SpecT>)item).itemDto;
        if (item==null) return null;
        if (item instanceof CatalogItemDtoAbstract) return (CatalogItemDtoAbstract<T,SpecT>) item;
        throw new IllegalStateException("Cannot unwrap catalog item '"+item+"' (type "+item.getClass()+") to restore DTO");
    }
    
    @SuppressWarnings("unchecked")
    private static <T> Maybe<T> getFirstAs(Map<?,?> map, Class<T> type, String firstKey, String ...otherKeys) {
        if (map==null) return Maybe.absent("No map available");
        String foundKey = null;
        Object value = null;
        if (map.containsKey(firstKey)) foundKey = firstKey;
        else for (String key: otherKeys) {
            if (map.containsKey(key)) {
                foundKey = key;
                break;
            }
        }
        if (foundKey==null) return Maybe.absent("Missing entry '"+firstKey+"'");
        value = map.get(foundKey);
        if (type.equals(String.class) && Number.class.isInstance(value)) value = value.toString();
        if (!type.isInstance(value)) 
            throw new IllegalArgumentException("Entry for '"+firstKey+"' should be of type "+type+", not "+(value==null ? "null" : value.getClass()));
        return Maybe.of((T)value);
    }
    
    @SuppressWarnings({ "unchecked", "rawtypes" })
    private static Maybe<Map<?,?>> getFirstAsMap(Map<?,?> map, String firstKey, String ...otherKeys) {
        return (Maybe) getFirstAs(map, Map.class, firstKey, otherKeys);
    }

    private List<CatalogItemDtoAbstract<?,?>> collectCatalogItems(String yaml) {
        List<CatalogItemDtoAbstract<?, ?>> result = MutableList.of();
        collectCatalogItems(yaml, result, ImmutableMap.of());
        return result;
    }

    public static Map<?,?> getCatalogMetadata(String yaml) {
        Map<?,?> itemDef = Yamls.getAs(Yamls.parseAll(yaml), Map.class);
        return getFirstAsMap(itemDef, "brooklyn.catalog").orNull();        
    }
    
    /** @deprecated since 0.12.0 - use {@link #getVersionedName(Map, boolean)} */
    @Deprecated
    public static VersionedName getVersionedName(Map<?,?> catalogMetadata) {
        return getVersionedName(catalogMetadata, true);
    }
    
    public static VersionedName getVersionedName(Map<?,?> catalogMetadata, boolean required) {
        String version = getFirstAs(catalogMetadata, String.class, "version").orNull();
        String bundle = getFirstAs(catalogMetadata, String.class, "bundle").orNull();
        if (Strings.isBlank(bundle) && Strings.isBlank(version)) {
            if (!required) return null;
            throw new IllegalStateException("Catalog BOM must define bundle and version");
        }
        if (Strings.isBlank(bundle)) {
            if (!required) return null;
            throw new IllegalStateException("Catalog BOM must define bundle");
        }
        if (Strings.isBlank(version)) {
            throw new IllegalStateException("Catalog BOM must define version if bundle is defined");
        }
        return new VersionedName(bundle, Version.valueOf(BrooklynVersionSyntax.toValidOsgiVersion(version)));
    }

    private void collectCatalogItems(String yaml, List<CatalogItemDtoAbstract<?, ?>> result, Map<?, ?> parentMeta) {
        Map<?,?> itemDef = Yamls.getAs(Yamls.parseAll(yaml), Map.class);
        Map<?,?> catalogMetadata = getFirstAsMap(itemDef, "brooklyn.catalog").orNull();
        if (catalogMetadata==null)
            log.warn("No `brooklyn.catalog` supplied in catalog request; using legacy mode for "+itemDef);
        catalogMetadata = MutableMap.copyOf(catalogMetadata);

        collectCatalogItems(Yamls.getTextOfYamlAtPath(yaml, "brooklyn.catalog").getMatchedYamlTextOrWarn(), 
            catalogMetadata, result, parentMeta);
        
        itemDef.remove("brooklyn.catalog");
        catalogMetadata.remove("item");
        catalogMetadata.remove("items");
        if (!itemDef.isEmpty()) {
            log.debug("Reading brooklyn.catalog peer keys as item ('top-level syntax')");
            Map<String,?> rootItem = MutableMap.of("item", itemDef);
            String rootItemYaml = yaml;
            YamlExtract yamlExtract = Yamls.getTextOfYamlAtPath(rootItemYaml, "brooklyn.catalog");
            String match = yamlExtract.withOriginalIndentation(true).withKeyIncluded(true).getMatchedYamlTextOrWarn();
            if (match!=null) {
                if (rootItemYaml.startsWith(match)) rootItemYaml = Strings.removeFromStart(rootItemYaml, match);
                else rootItemYaml = Strings.replaceAllNonRegex(rootItemYaml, "\n"+match, "");
            }
            collectCatalogItems("item:\n"+makeAsIndentedObject(rootItemYaml), rootItem, result, catalogMetadata);
        }
    }

    @SuppressWarnings("unchecked")
    private void collectCatalogItems(String sourceYaml, Map<?,?> itemMetadata, List<CatalogItemDtoAbstract<?, ?>> result, Map<?,?> parentMetadata) {

        if (sourceYaml==null) sourceYaml = new Yaml().dump(itemMetadata);

        Map<?, ?> itemMetadataWithoutItemDef = MutableMap.builder()
                .putAll(itemMetadata)
                .remove("item")
                .remove("items")
                .build();
        
        // Parse CAMP-YAML DSL in item metadata (but not in item or items - those will be parsed only when used). 
        CampYamlParser parser = mgmt.getScratchpad().get(CampYamlParser.YAML_PARSER_KEY);
        if (parser != null) {
            itemMetadataWithoutItemDef = parser.parse((Map<String, Object>) itemMetadataWithoutItemDef);
            try {
                itemMetadataWithoutItemDef = (Map<String, Object>) Tasks.resolveDeepValue(itemMetadataWithoutItemDef, Object.class, mgmt.getServerExecutionContext());
            } catch (Exception e) {
                throw Exceptions.propagate(e);
            }
            
        } else {
            log.info("No Camp-YAML parser registered for parsing catalog item DSL; skipping DSL-parsing");
        }

        Map<Object,Object> catalogMetadata = MutableMap.<Object, Object>builder()
                .putAll(parentMetadata)
                .putAll(itemMetadataWithoutItemDef)
                .putIfNotNull("item", itemMetadata.get("item"))
                .putIfNotNull("items", itemMetadata.get("items"))
                .build();

        // brooklyn.libraries we treat specially, to append the list, with the child's list preferred in classloading order
        // `libraries` is supported in some places as a legacy syntax; it should always be `brooklyn.libraries` for new apps
        // TODO in 0.8.0 require brooklyn.libraries, don't allow "libraries" on its own
        List<?> librariesNew = MutableList.copyOf(getFirstAs(itemMetadataWithoutItemDef, List.class, "brooklyn.libraries", "libraries").orNull());
        Collection<CatalogBundle> libraryBundlesNew = CatalogItemDtoAbstract.parseLibraries(librariesNew);

        List<?> librariesCombined = MutableList.copyOf(librariesNew)
            .appendAll(getFirstAs(parentMetadata, List.class, "brooklyn.libraries", "libraries").orNull());
        if (!librariesCombined.isEmpty())
            catalogMetadata.put("brooklyn.libraries", librariesCombined);
        Collection<CatalogBundle> libraryBundles = CatalogItemDtoAbstract.parseLibraries(librariesCombined);

        // TODO as this may take a while if downloading, the REST call should be async
        // (this load is required for the scan below and I think also for yaml resolution)
        CatalogUtils.installLibraries(mgmt, libraryBundlesNew);

        Boolean scanJavaAnnotations = getFirstAs(itemMetadataWithoutItemDef, Boolean.class, "scanJavaAnnotations", "scan_java_annotations").orNull();
        if (scanJavaAnnotations==null || !scanJavaAnnotations) {
            // don't scan
        } else {
            // scan for annotations: if libraries here, scan them; if inherited libraries error; else scan classpath
            if (!libraryBundlesNew.isEmpty()) {
                result.addAll(scanAnnotationsFromBundles(mgmt, libraryBundlesNew, catalogMetadata));
            } else if (libraryBundles.isEmpty()) {
                result.addAll(scanAnnotationsFromLocal(mgmt, catalogMetadata));
            } else {
                throw new IllegalStateException("Cannot scan catalog node no local bundles, and with inherited bundles we will not scan the classpath");
            }
        }
        
        Object items = catalogMetadata.remove("items");
        Object item = catalogMetadata.remove("item");
        Object url = catalogMetadata.remove("include");

        if (items!=null) {
            int count = 0;
            for (Object ii: checkType(items, "items", List.class)) {
                if (ii instanceof String) {
                    collectUrlReferencedCatalogItems((String) ii, result, catalogMetadata);
                } else {
                    Map<?,?> i = checkType(ii, "entry in items list", Map.class);
                    collectCatalogItems(Yamls.getTextOfYamlAtPath(sourceYaml, "items", count).getMatchedYamlTextOrWarn(),
                            i, result, catalogMetadata);
                }
                count++;
            }
        }

        if (url != null) {
            collectUrlReferencedCatalogItems(checkType(url, "include in catalog meta", String.class), result, catalogMetadata);
        }

        if (item==null) return;

        // now look at the actual item, first correcting the sourceYaml and interpreting the catalog metadata
        String itemYaml = Yamls.getTextOfYamlAtPath(sourceYaml, "item").getMatchedYamlTextOrWarn();
        if (itemYaml!=null) sourceYaml = itemYaml;
        else sourceYaml = new Yaml().dump(item);
        
        CatalogItemType itemType = TypeCoercions.coerce(getFirstAs(catalogMetadata, Object.class, "itemType", "item_type").orNull(), CatalogItemType.class);

        String id = getFirstAs(catalogMetadata, String.class, "id").orNull();
        String version = getFirstAs(catalogMetadata, String.class, "version").orNull();
        String symbolicName = getFirstAs(catalogMetadata, String.class, "symbolicName").orNull();
        String displayName = getFirstAs(catalogMetadata, String.class, "displayName").orNull();
        String name = getFirstAs(catalogMetadata, String.class, "name").orNull();

        if ((Strings.isNonBlank(id) || Strings.isNonBlank(symbolicName)) && 
                Strings.isNonBlank(displayName) &&
                Strings.isNonBlank(name) && !name.equals(displayName)) {
            log.warn("Name property will be ignored due to the existence of displayName and at least one of id, symbolicName");
        }

        PlanInterpreterGuessingType planInterpreter = new PlanInterpreterGuessingType(null, item, sourceYaml, itemType, libraryBundles, result).reconstruct();
        if (!planInterpreter.isResolved()) {
            throw Exceptions.create("Could not resolve definition of item"
                + (Strings.isNonBlank(id) ? " '"+id+"'" : Strings.isNonBlank(symbolicName) ? " '"+symbolicName+"'" : Strings.isNonBlank(name) ? " '"+name+"'" : "")
                // better not to show yaml, takes up lots of space, and with multiple plan transformers there might be multiple errors; 
                // some of the errors themselves may reproduce it
                // (ideally in future we'll be able to return typed errors with caret position of error)
//                + ":\n"+sourceYaml
                , planInterpreter.getErrors());
        }
        itemType = planInterpreter.getCatalogItemType();
        Map<?, ?> itemAsMap = planInterpreter.getItem();
        // the "plan yaml" includes the services: ... or brooklyn.policies: ... outer key,
        // as opposed to the rawer { type: xxx } map without that outer key which is valid as item input
        // TODO this plan yaml is needed for subsequent reconstruction; would be nicer if it weren't! 

        // if symname not set, infer from: id, then name, then item id, then item name
        if (Strings.isBlank(symbolicName)) {
            if (Strings.isNonBlank(id)) {
<<<<<<< HEAD
                if (RegisteredTypeNaming.isGoodTypeColonVersion(id)) {
                    symbolicName = CatalogUtils.getSymbolicNameFromVersionedId(id);
                } else if (CatalogUtils.looksLikeVersionedId(id)) {
                    // use of above method is deprecated in 0.12; this block can be removed in 0.13
                    log.warn("Discouraged version syntax in id '"+id+"'; version should comply with OSGi specs (#.#.#.qualifier or portion) or specify symbolic name and version explicitly");
=======
                if (RegisteredTypeNaming.isGoodBrooklynTypeColonVersion(id)) {
                    symbolicName = CatalogUtils.getSymbolicNameFromVersionedId(id);
                } else if (RegisteredTypeNaming.isValidOsgiTypeColonVersion(id)) {
                    symbolicName = CatalogUtils.getSymbolicNameFromVersionedId(id);
                    log.warn("Discouraged version syntax in id '"+id+"'; version should comply with brooklyn recommendation (#.#.#-qualifier or portion) or specify symbolic name and version explicitly, not OSGi version syntax");
                } else if (CatalogUtils.looksLikeVersionedId(id)) {
                    // use of above method is deprecated in 0.12; this block can be removed in 0.13
                    log.warn("Discouraged version syntax in id '"+id+"'; version should comply with brooklyn recommendation (#.#.#-qualifier or portion) or specify symbolic name and version explicitly");
>>>>>>> 5a7b64a7
                    symbolicName = CatalogUtils.getSymbolicNameFromVersionedId(id);
                } else if (RegisteredTypeNaming.isUsableTypeColonVersion(id)) {
                    log.warn("Deprecated type naming syntax in id '"+id+"'; colons not allowed in type name as it is used to indicate version");
                    // deprecated in 0.12; from 0.13 this can change to treat part after the colon as version, also see line to set version below
                    // (may optionally warn or disallow if we want to require OSGi versions)
                    // symbolicName = CatalogUtils.getSymbolicNameFromVersionedId(id);
                    symbolicName = id;
                } else {
                    symbolicName = id;
                }
            } else if (Strings.isNonBlank(name)) {
<<<<<<< HEAD
                if (RegisteredTypeNaming.isGoodTypeColonVersion(name)) {
                    log.warn("Deprecated use of 'name' key to define '"+name+"'; version should be specified within 'id' key or with 'version' key, not this tag");
                    // deprecated in 0.12; remove in 0.13
                    symbolicName = CatalogUtils.getSymbolicNameFromVersionedId(name);
                } else if (CatalogUtils.looksLikeVersionedId(name)) {
                    log.warn("Deprecated use of 'name' key to define '"+name+"'; version should be specified within 'id' key or with 'version' key, not this tag");
                    // deprecated in 0.12; remove in 0.13
                    symbolicName = CatalogUtils.getSymbolicNameFromVersionedId(name);
=======
                if (RegisteredTypeNaming.isGoodBrooklynTypeColonVersion(name) || RegisteredTypeNaming.isValidOsgiTypeColonVersion(name)) {
                    log.warn("Deprecated use of 'name' key to define '"+name+"'; version should be specified within 'id' key or with 'version' key, not this tag");
                    // deprecated in 0.12; remove in 0.13
                    symbolicName = CatalogUtils.getSymbolicNameFromVersionedId(name);
                } else if (CatalogUtils.looksLikeVersionedId(name)) {
                    log.warn("Deprecated use of 'name' key to define '"+name+"'; version should be specified within 'id' key or with 'version' key, not this tag");
                    // deprecated in 0.12; remove in 0.13
                    symbolicName = CatalogUtils.getSymbolicNameFromVersionedId(name);
>>>>>>> 5a7b64a7
                } else if (RegisteredTypeNaming.isUsableTypeColonVersion(name)) {
                    log.warn("Deprecated type naming syntax in id '"+id+"'; colons not allowed in type name as it is used to indicate version");
                    // deprecated in 0.12; throw error if we want in 0.13
                    symbolicName = name;
                } else {
                    symbolicName = name;
                }
            } else {
                symbolicName = setFromItemIfUnset(symbolicName, itemAsMap, "id");
                symbolicName = setFromItemIfUnset(symbolicName, itemAsMap, "name");
                // TODO we should let the plan transformer give us this
                symbolicName = setFromItemIfUnset(symbolicName, itemAsMap, "template_name");
                if (Strings.isBlank(symbolicName)) {
                    log.error("Can't infer catalog item symbolicName from the following plan:\n" + sourceYaml);
                    throw new IllegalStateException("Can't infer catalog item symbolicName from catalog item metadata");
                }
            }
        }

        String versionFromId = null;
<<<<<<< HEAD
        if (RegisteredTypeNaming.isGoodTypeColonVersion(id)) {
            versionFromId = CatalogUtils.getVersionFromVersionedId(id);
        } else if (CatalogUtils.looksLikeVersionedId(id)) {
            log.warn("Discouraged version syntax in id '"+id+"'; version should comply with OSGi specs (#.#.#.qualifier or portion) or specify symbolic name and version explicitly");
=======
        if (RegisteredTypeNaming.isGoodBrooklynTypeColonVersion(id)) {
            versionFromId = CatalogUtils.getVersionFromVersionedId(id);
        } else if (RegisteredTypeNaming.isValidOsgiTypeColonVersion(id)) {
            versionFromId = CatalogUtils.getVersionFromVersionedId(id);
            log.warn("Discouraged version syntax in id '"+id+"'; version should comply with Brooklyn recommended version syntax (#.#.#-qualifier or portion) or specify symbolic name and version explicitly, not OSGi");
        } else if (CatalogUtils.looksLikeVersionedId(id)) {
            log.warn("Discouraged version syntax in id '"+id+"'; version should comply with Brooklyn recommended version syntax (#.#.#-qualifier or portion) or specify symbolic name and version explicitly");
>>>>>>> 5a7b64a7
            // remove in 0.13
            versionFromId = CatalogUtils.getVersionFromVersionedId(id);
        } else if (RegisteredTypeNaming.isUsableTypeColonVersion(id)) {
            // deprecated in 0.12, with warning above; from 0.13 this can be uncommented to treat part after the colon as version
            // (may optionally warn or disallow if we want to require OSGi versions)
            // if comparable section above is changed, change this to:
            // versionFromId = CatalogUtils.getVersionFromVersionedId(id);
        }
        
        // if version not set, infer from: id, then from name, then item version
        if (versionFromId!=null) {
            if (Strings.isNonBlank(version) && !versionFromId.equals(version)) {
                throw new IllegalArgumentException("Discrepency between version set in id " + versionFromId + " and version property " + version);
            }
            version = versionFromId;
        }
        
        if (Strings.isBlank(version)) {
            if (CatalogUtils.looksLikeVersionedId(name)) {
                // deprecated in 0.12, remove in 0.13
                log.warn("Deprecated use of 'name' key to define '"+name+"'; version should be specified within 'id' key or with 'version' key, not this tag");
                version = CatalogUtils.getVersionFromVersionedId(name);
            }
            if (Strings.isBlank(version)) {
                version = setFromItemIfUnset(version, itemAsMap, "version");
                version = setFromItemIfUnset(version, itemAsMap, "template_version");
                if (version==null) {
                    log.debug("No version specified for catalog item " + symbolicName + ". Using default value.");
                    version = null;
                }
            }
        }
        
        // if not set, ID can come from symname:version, failing that, from the plan.id, failing that from the sym name
        if (Strings.isBlank(id)) {
            // let ID be inferred, especially from name, to support style where only "name" is specified, with inline version
            if (Strings.isNonBlank(symbolicName) && Strings.isNonBlank(version)) {
                id = symbolicName + ":" + version;
            }
            id = setFromItemIfUnset(id, itemAsMap, "id");
            if (Strings.isBlank(id)) {
                if (Strings.isNonBlank(symbolicName)) {
                    id = symbolicName;
                } else {
                    log.error("Can't infer catalog item id from the following plan:\n" + sourceYaml);
                    throw new IllegalStateException("Can't infer catalog item id from catalog item metadata");
                }
            }
        }

        if (Strings.isBlank(displayName)) {
            if (Strings.isNonBlank(name)) displayName = name;
            displayName = setFromItemIfUnset(displayName, itemAsMap, "name");
        }

        String description = getFirstAs(catalogMetadata, String.class, "description").orNull();
        description = setFromItemIfUnset(description, itemAsMap, "description");

        // icon.url is discouraged, but kept for legacy compatibility; should deprecate this
        final String catalogIconUrl = getFirstAs(catalogMetadata, String.class, "iconUrl", "icon_url", "icon.url").orNull();

        final String deprecated = getFirstAs(catalogMetadata, String.class, "deprecated").orNull();
        final Boolean catalogDeprecated = Boolean.valueOf(deprecated);

        // run again now that we know the ID
        planInterpreter = new PlanInterpreterGuessingType(id, item, sourceYaml, itemType, libraryBundles, result).reconstruct();
        if (!planInterpreter.isResolved()) {
            throw new IllegalStateException("Could not resolve plan once id and itemType are known (recursive reference?): "+sourceYaml);
        }
        String sourcePlanYaml = planInterpreter.getPlanYaml();

        CatalogItemDtoAbstract<?, ?> dto = createItemBuilder(itemType, symbolicName, version)
            .libraries(libraryBundles)
            .displayName(displayName)
            .description(description)
            .deprecated(catalogDeprecated)
            .iconUrl(catalogIconUrl)
            .plan(sourcePlanYaml)
            .build();

        dto.setManagementContext((ManagementContextInternal) mgmt);
        result.add(dto);
    }

    private void collectUrlReferencedCatalogItems(String url, List<CatalogItemDtoAbstract<?, ?>> result, Map<Object, Object> parentMeta) {
        @SuppressWarnings("unchecked")
        List<?> parentLibrariesRaw = MutableList.copyOf(getFirstAs(parentMeta, List.class, "brooklyn.libraries", "libraries").orNull());
        Collection<CatalogBundle> parentLibraries = CatalogItemDtoAbstract.parseLibraries(parentLibrariesRaw);
        BrooklynClassLoadingContext loader = CatalogUtils.newClassLoadingContext(mgmt, "<catalog url reference loader>:0.0.0", parentLibraries);
        String yaml;
        try {
            yaml = ResourceUtils.create(loader).getResourceAsString(url);
        } catch (Exception e) {
            Exceptions.propagateIfFatal(e);
            throw new IllegalStateException("Remote catalog url " + url + " can't be fetched.", e);
        }
        collectCatalogItems(yaml, result, parentMeta);
    }

    @SuppressWarnings("unchecked")
    private <T> T checkType(Object x, String description, Class<T> type) {
        if (type.isInstance(x)) return (T)x;
        throw new UserFacingException("Expected "+JavaClassNames.superSimpleClassName(type)+" for "+description+", not "+JavaClassNames.superSimpleClassName(x));
    }

    private String setFromItemIfUnset(String oldValue, Map<?,?> item, String fieldAttr) {
        if (Strings.isNonBlank(oldValue)) return oldValue;
        if (item!=null) {
            Object newValue = item.get(fieldAttr);
            if (newValue instanceof String && Strings.isNonBlank((String)newValue)) 
                return (String)newValue;
        }
        return oldValue;
    }

    private Collection<CatalogItemDtoAbstract<?, ?>> scanAnnotationsFromLocal(ManagementContext mgmt, Map<?, ?> catalogMetadata) {
        CatalogDto dto = CatalogDto.newNamedInstance("Local Scanned Catalog", "All annotated Brooklyn entities detected in the classpath", "scanning-local-classpath");
        return scanAnnotationsInternal(mgmt, new CatalogDo(dto), catalogMetadata);
    }
    
    private Collection<CatalogItemDtoAbstract<?, ?>> scanAnnotationsFromBundles(ManagementContext mgmt, Collection<CatalogBundle> libraries, Map<?, ?> catalogMetadata) {
        CatalogDto dto = CatalogDto.newNamedInstance("Bundles Scanned Catalog", "All annotated Brooklyn entities detected in bundles", "scanning-bundles-classpath-"+libraries.hashCode());
        List<String> urls = MutableList.of();
        for (CatalogBundle b: libraries) {
            // TODO currently does not support pre-installed bundles identified by name:version 
            // (ie where URL not supplied)
            if (Strings.isNonBlank(b.getUrl())) {
                urls.add(b.getUrl());
            }
        }
        
        if (urls.isEmpty()) {
            log.warn("No bundles to scan: scanJavaAnnotations currently only applies to OSGi bundles provided by URL"); 
            return MutableList.of();
        }
        
        CatalogDo subCatalog = new CatalogDo(dto);
        subCatalog.addToClasspath(urls.toArray(new String[0]));
        return scanAnnotationsInternal(mgmt, subCatalog, catalogMetadata);
    }
    
    private Collection<CatalogItemDtoAbstract<?, ?>> scanAnnotationsInternal(ManagementContext mgmt, CatalogDo subCatalog, Map<?, ?> catalogMetadata) {
        // TODO this does java-scanning only;
        // the call when scanning bundles should use the CatalogItem instead and use OSGi when loading for scanning
        // (or another scanning mechanism).  see comments on CatalogClasspathDo.load
        subCatalog.mgmt = mgmt;
        subCatalog.setClasspathScanForEntities(CatalogScanningModes.ANNOTATIONS);
        subCatalog.load();
        // TODO apply metadata?  (extract YAML from the items returned)
        // also see doc .../catalog/index.md which says we might not apply metadata
        @SuppressWarnings({ "unchecked", "rawtypes" })
        Collection<CatalogItemDtoAbstract<?, ?>> result = (Collection)Collections2.transform(
                (Collection<CatalogItemDo<Object,Object>>)(Collection)subCatalog.getIdCache().values(), 
                itemDoToDtoAddingSelectedMetadataDuringScan(catalogMetadata));
        return result;
    }

    private class PlanInterpreterGuessingType {

        final String id;
        final Map<?,?> item;
        final String itemYaml;
        final Collection<CatalogBundle> libraryBundles;
        final List<CatalogItemDtoAbstract<?, ?>> itemsDefinedSoFar;
        
        CatalogItemType catalogItemType;
        String planYaml;
        boolean resolved = false;
        List<Exception> errors = MutableList.of();
        List<Exception> entityErrors = MutableList.of();
        
        public PlanInterpreterGuessingType(@Nullable String id, Object item, String itemYaml, @Nullable CatalogItemType optionalCiType, 
                Collection<CatalogBundle> libraryBundles, List<CatalogItemDtoAbstract<?,?>> itemsDefinedSoFar) {
            // ID is useful to prevent recursive references (possibly only supported for entities?)
            this.id = id;
            
            if (item instanceof String) {
                // if just a string supplied, wrap as map
                this.item = MutableMap.of("type", item);
                this.itemYaml = "type:\n"+makeAsIndentedObject(itemYaml);                
            } else {
                this.item = (Map<?,?>)item;
                this.itemYaml = itemYaml;
            }
            this.catalogItemType = optionalCiType;
            this.libraryBundles = libraryBundles;
            this.itemsDefinedSoFar = itemsDefinedSoFar;
        }

        public PlanInterpreterGuessingType reconstruct() {
            if (catalogItemType==CatalogItemType.TEMPLATE) {
                // template *must* be explicitly defined, and if so, none of the other calls apply
                attemptType(null, CatalogItemType.TEMPLATE);
                
            } else {
                attemptType(null, CatalogItemType.ENTITY);

                attemptType("services", CatalogItemType.ENTITY);
                attemptType(POLICIES_KEY, CatalogItemType.POLICY);
                attemptType(ENRICHERS_KEY, CatalogItemType.ENRICHER);
                attemptType(LOCATIONS_KEY, CatalogItemType.LOCATION);
            }
            
            if (!resolved && catalogItemType==CatalogItemType.TEMPLATE) {
                // anything goes, for an explicit template, because we can't easily recurse into the types
                planYaml = itemYaml;
                resolved = true;
            }
            
            return this;
        }

        public boolean isResolved() { return resolved; }
        
        /** Returns potentially useful errors encountered while guessing types. 
         * May only be available where the type is known. */
        public List<Exception> getErrors() {
            if (errors.isEmpty()) return entityErrors;
            return errors;
        }
        
        public CatalogItemType getCatalogItemType() {
            return catalogItemType; 
        }
        
        public String getPlanYaml() {
            return planYaml;
        }
        
        private boolean attemptType(String key, CatalogItemType candidateCiType) {
            if (resolved) return false;
            if (catalogItemType!=null && catalogItemType!=candidateCiType) return false;
            
            final String candidateYaml;
            if (key==null) candidateYaml = itemYaml;
            else {
                if (item.containsKey(key))
                    candidateYaml = itemYaml;
                else
                    candidateYaml = key + ":\n" + makeAsIndentedList(itemYaml);
            }
            // first look in collected items, if a key is given
            String type = (String) item.get("type");
            
            if (type!=null && key!=null) {
                for (CatalogItemDtoAbstract<?,?> candidate: itemsDefinedSoFar) {
                    if (candidateCiType == candidate.getCatalogItemType() &&
                            (type.equals(candidate.getSymbolicName()) || type.equals(candidate.getId()))) {
                        // matched - exit
                        catalogItemType = candidateCiType;
                        planYaml = candidateYaml;
                        resolved = true;
                        return true;
                    }
                }
            }
            {
                // legacy routine; should be the same as above code added in 0.12 because:
                // if type is symbolic_name, the type will match below, and version will be null so any version allowed to match 
                // if type is symbolic_name:version, the id will match, and the version will also have to match 
                // SHOULD NEVER NEED THIS - remove during or after 0.13
                String typeWithId = type;
                String version = null;
                if (CatalogUtils.looksLikeVersionedId(type)) {
                    version = CatalogUtils.getVersionFromVersionedId(type);
                    type = CatalogUtils.getSymbolicNameFromVersionedId(type);
                }
                if (type!=null && key!=null) {
                    for (CatalogItemDtoAbstract<?,?> candidate: itemsDefinedSoFar) {
                        if (candidateCiType == candidate.getCatalogItemType() &&
                                (type.equals(candidate.getSymbolicName()) || type.equals(candidate.getId()))) {
                            if (version==null || version.equals(candidate.getVersion())) {
                                log.warn("Lookup of '"+type+"' version '"+version+"' only worked using legacy routines; please advise Brooklyn community so they understand why");
                                // matched - exit
                                catalogItemType = candidateCiType;
                                planYaml = candidateYaml;
                                resolved = true;
                                return true;
                            }
                        }
                    }
                }
                
                type = typeWithId;
                // above line is a change to behaviour; previously we proceeded below with the version dropped in code above;
                // but that seems like a bug as the code below will have ignored version.
                // likely this means we are now stricter about loading things that reference new versions, but correctly so. 
            }
            
            // then try parsing plan - this will use loader
            try {
                @SuppressWarnings("rawtypes")
                CatalogItem itemToAttempt = createItemBuilder(candidateCiType, getIdWithRandomDefault(), DEFAULT_VERSION)
                    .plan(candidateYaml)
                    .libraries(libraryBundles)
                    .build();
                @SuppressWarnings("unchecked")
                AbstractBrooklynObjectSpec<?, ?> spec = internalCreateSpecLegacy(mgmt, itemToAttempt, MutableSet.<String>of(), true);
                if (spec!=null) {
                    catalogItemType = candidateCiType;
                    planYaml = candidateYaml;
                    resolved = true;
                }
                return true;
            } catch (Exception e) {
                Exceptions.propagateIfFatal(e);
                // record the error if we have reason to expect this guess to succeed
                if (item.containsKey("services") && (candidateCiType==CatalogItemType.ENTITY || candidateCiType==CatalogItemType.TEMPLATE)) {
                    // explicit services supplied, so plan should have been parseable for an entity or a a service
                    errors.add(e);
                } else if (catalogItemType!=null && key!=null) {
                    // explicit itemType supplied, so plan should be parseable in the cases where we're given a key
                    // (when we're not given a key, the previous block should apply)
                    errors.add(e);
                } else {
                    // all other cases, the error is probably due to us not getting the type right, probably ignore it
                    // but cache it if we've checked entity, we'll use that as fallback errors
                    if (candidateCiType==CatalogItemType.ENTITY) {
                        entityErrors.add(e);
                    }
                    if (log.isTraceEnabled())
                        log.trace("Guessing type of plan, it looks like it isn't "+candidateCiType+"/"+key+": "+e);
                }
            }
            
            // finally try parsing a cut-down plan, in case there is a nested reference to a newly defined catalog item
            if (type!=null && key!=null) {
                try {
                    String cutDownYaml = key + ":\n" + makeAsIndentedList("type: "+type);
                    @SuppressWarnings("rawtypes")
                    CatalogItem itemToAttempt = createItemBuilder(candidateCiType, getIdWithRandomDefault(), DEFAULT_VERSION)
                            .plan(cutDownYaml)
                            .libraries(libraryBundles)
                            .build();
                    @SuppressWarnings("unchecked")
                    AbstractBrooklynObjectSpec<?, ?> cutdownSpec = internalCreateSpecLegacy(mgmt, itemToAttempt, MutableSet.<String>of(), true);
                    if (cutdownSpec!=null) {
                        catalogItemType = candidateCiType;
                        planYaml = candidateYaml;
                        resolved = true;
                    }
                    return true;
                } catch (Exception e) {
                    Exceptions.propagateIfFatal(e);
                }
            }
            // FIXME we should lookup type in the catalog on its own, then infer the type from that,
            // and give proper errors (right now e.g. if there are no transformers then we bail out 
            // with very little information)
            
            return false;
        }

        private String getIdWithRandomDefault() {
            return id != null ? id : Strings.makeRandomId(10);
        }
        public Map<?,?> getItem() {
            return item;
        }
    }
    
    private String makeAsIndentedList(String yaml) {
        String[] lines = yaml.split("\n");
        lines[0] = "- "+lines[0];
        for (int i=1; i<lines.length; i++)
            lines[i] = "  " + lines[i];
        return Strings.join(lines, "\n");
    }

    private String makeAsIndentedObject(String yaml) {
        String[] lines = yaml.split("\n");
        for (int i=0; i<lines.length; i++)
            lines[i] = "  " + lines[i];
        return Strings.join(lines, "\n");
    }

    static CatalogItemBuilder<?> createItemBuilder(CatalogItemType itemType, String symbolicName, String version) {
        return CatalogItemBuilder.newItem(itemType, symbolicName, version);
    }

    // these kept as their logic may prove useful; Apr 2015
//    private boolean isApplicationSpec(EntitySpec<?> spec) {
//        return !Boolean.TRUE.equals(spec.getConfig().get(EntityManagementUtils.WRAPPER_APP_MARKER));
//    }
//
//    private boolean isEntityPlan(DeploymentPlan plan) {
//        return plan!=null && !plan.getServices().isEmpty() || !plan.getArtifacts().isEmpty();
//    }
//    
//    private boolean isPolicyPlan(DeploymentPlan plan) {
//        return !isEntityPlan(plan) && plan.getCustomAttributes().containsKey(POLICIES_KEY);
//    }
//
//    private boolean isLocationPlan(DeploymentPlan plan) {
//        return !isEntityPlan(plan) && plan.getCustomAttributes().containsKey(LOCATIONS_KEY);
//    }

    //------------------------
    
    @Override
    public CatalogItem<?,?> addItem(String yaml) {
        return addItem(yaml, false);
    }

    @Override
    public List<? extends CatalogItem<?,?>> addItems(String yaml) {
        return addItems(yaml, null);
    }
    
    @Override
    public List<? extends CatalogItem<?, ?>> addItems(String yaml, ManagedBundle bundle) {
        return addItems(yaml, bundle, false);
    }

    @Override
    public CatalogItem<?,?> addItem(String yaml, boolean forceUpdate) {
        return Iterables.getOnlyElement(addItems(yaml, forceUpdate));
    }
    
    @Override
    public List<? extends CatalogItem<?,?>> addItems(String yaml, boolean forceUpdate) {
        return addItems(yaml, null, forceUpdate);
    }
    
    private List<? extends CatalogItem<?,?>> addItems(String yaml, ManagedBundle bundle, boolean forceUpdate) {
        log.debug("Adding manual catalog item to "+mgmt+": "+yaml);
        checkNotNull(yaml, "yaml");
        List<CatalogItemDtoAbstract<?, ?>> result = collectCatalogItems(yaml);

        // do this at the end for atomic updates; if there are intra-yaml references, we handle them specially
        for (CatalogItemDtoAbstract<?, ?> item: result) {
            if (bundle!=null && bundle.getVersionedName()!=null) {
                item.setContainingBundle(bundle.getVersionedName());
            }
            addItemDto(item, forceUpdate);
        }
        return result;
    }
    
    private CatalogItem<?,?> addItemDto(CatalogItemDtoAbstract<?, ?> itemDto, boolean forceUpdate) {
        CatalogItem<?, ?> existingDto = checkItemAllowedAndIfSoReturnAnyDuplicate(itemDto, true, forceUpdate);
        if (existingDto!=null) {
            // it's a duplicate, and not forced, just return it
            log.trace("Using existing duplicate for catalog item {}", itemDto.getId());
            return existingDto;
        }

        // Clear spec cache (in-case overwriting existing)
        specCache.invalidate();
        
        if (manualAdditionsCatalog==null) loadManualAdditionsCatalog();
        manualAdditionsCatalog.addEntry(itemDto);

        // Ensure the cache is populated and it is persisted by the management context
        getCatalog().addEntry(itemDto);

        // Request that the management context persist the item.
        if (log.isTraceEnabled()) {
            log.trace("Scheduling item for persistence addition: {}", itemDto.getId());
        }
        onAdditionUpdateOtherRegistries(itemDto);
        mgmt.getRebindManager().getChangeListener().onManaged(itemDto);

        return itemDto;
    }

    private void onAdditionUpdateOtherRegistries(CatalogItemDtoAbstract<?, ?> itemDto) {
        if (itemDto.getCatalogItemType() == CatalogItemType.LOCATION) {
            @SuppressWarnings("unchecked")
            CatalogItem<Location,LocationSpec<?>> locationItem = (CatalogItem<Location, LocationSpec<?>>) itemDto;
            ((BasicLocationRegistry)mgmt.getLocationRegistry()).updateDefinedLocation(locationItem);
        }
    }

    /** returns item DTO if item is an allowed duplicate, or null if it should be added (there is no duplicate), 
     * throwing if item cannot be added */
    private CatalogItem<?, ?> checkItemAllowedAndIfSoReturnAnyDuplicate(CatalogItem<?,?> itemDto, boolean allowDuplicates, boolean forceUpdate) {
        if (forceUpdate) return null;
        // Can update same snapshot version - very useful while developing blueprints
        if (itemDto.getVersion().contains("SNAPSHOT")) return null;
        CatalogItemDo<?, ?> existingItem = getCatalogItemDo(itemDto.getSymbolicName(), itemDto.getVersion());
        if (existingItem == null) return null;
        // check if they are equal
        CatalogItem<?, ?> existingDto = existingItem.getDto();
        if (existingDto.equals(itemDto)) {
            if (allowDuplicates) return existingItem;
            throw new IllegalStateException("Updating existing catalog entries, even with the same content, is forbidden: " +
                    itemDto.getSymbolicName() + ":" + itemDto.getVersion() + ". Use forceUpdate argument to override.");
        } else {
            throw new IllegalStateException("Updating existing catalog entries is forbidden: " +
                    itemDto.getSymbolicName() + ":" + itemDto.getVersion() + ". Use forceUpdate argument to override.");
        }
    }

    @Override @Deprecated /** @deprecated see super */
    public void addItem(CatalogItem<?,?> item) {
        // Clear spec-cache (in-case overwriting)
        specCache.invalidate();
        
        //assume forceUpdate for backwards compatibility
        log.debug("Adding manual catalog item to "+mgmt+": "+item);
        checkNotNull(item, "item");
        CatalogUtils.installLibraries(mgmt, item.getLibraries());
        if (manualAdditionsCatalog==null) loadManualAdditionsCatalog();
        manualAdditionsCatalog.addEntry(getAbstractCatalogItem(item));
    }

    @Override @Deprecated /** @deprecated see super */
    public CatalogItem<?,?> addItem(Class<?> type) {
        //assume forceUpdate for backwards compatibility
        log.debug("Adding manual catalog item to "+mgmt+": "+type);
        checkNotNull(type, "type");
        if (manualAdditionsCatalog==null) loadManualAdditionsCatalog();
        manualAdditionsClasses.registerClass(type);
        CatalogItem<?, ?> result = manualAdditionsCatalog.classpath.addCatalogEntry(type);
        
        // Clear spec-cache (in-case overwriting)
        specCache.invalidate();
        
        return result;
    }

    private synchronized void loadManualAdditionsCatalog() {
        if (manualAdditionsCatalog!=null) return;
        CatalogDto manualAdditionsCatalogDto = CatalogDto.newNamedInstance(
                "Manual Catalog Additions", "User-additions to the catalog while Brooklyn is running, " +
                "created "+Time.makeDateString(),
                "manual-additions");
        CatalogDo manualAdditionsCatalog = catalog.addCatalog(manualAdditionsCatalogDto);
        if (manualAdditionsCatalog==null) {
            // not hard to support, but slightly messy -- probably have to use ID's to retrieve the loaded instance
            // for now block once, then retry
            log.warn("Blocking until catalog is loaded before changing it");
            boolean loaded = blockIfNotLoaded(Duration.TEN_SECONDS);
            if (!loaded)
                log.warn("Catalog still not loaded after delay; subsequent operations may fail");
            manualAdditionsCatalog = catalog.addCatalog(manualAdditionsCatalogDto);
            if (manualAdditionsCatalog==null) {
                throw new UnsupportedOperationException("Catalogs cannot be added until the base catalog is loaded, and catalog is taking a while to load!");
            }
        }
        
        log.debug("Creating manual additions catalog for "+mgmt+": "+manualAdditionsCatalog);
        manualAdditionsClasses = new LoadedClassLoader();
        ((AggregateClassLoader)manualAdditionsCatalog.classpath.getLocalClassLoader()).addFirst(manualAdditionsClasses);
        
        // expose when we're all done
        this.manualAdditionsCatalog = manualAdditionsCatalog;
    }

    @SuppressWarnings({ "unchecked", "rawtypes" })
    @Override
    public <T,SpecT> Iterable<CatalogItem<T,SpecT>> getCatalogItems() {
        if (!getCatalog().isLoaded()) {
            // some callers use this to force the catalog to load (maybe when starting as hot_backup without a catalog ?)
            log.debug("Forcing catalog load on access of catalog items");
            load();
        }
        return ImmutableList.copyOf((Iterable)catalog.getIdCache().values());
    }
    
    @SuppressWarnings({ "unchecked", "rawtypes" })
    @Override
    public <T,SpecT> Iterable<CatalogItem<T,SpecT>> getCatalogItems(Predicate<? super CatalogItem<T,SpecT>> filter) {
        Iterable<CatalogItemDo<T,SpecT>> filtered = Iterables.filter((Iterable)catalog.getIdCache().values(), (Predicate<CatalogItem<T,SpecT>>)(Predicate) filter);
        return Iterables.transform(filtered, BasicBrooklynCatalog.<T,SpecT>itemDoToDto());
    }

    private static <T,SpecT> Function<CatalogItemDo<T,SpecT>, CatalogItem<T,SpecT>> itemDoToDto() {
        return new Function<CatalogItemDo<T,SpecT>, CatalogItem<T,SpecT>>() {
            @Override
            public CatalogItem<T,SpecT> apply(@Nullable CatalogItemDo<T,SpecT> item) {
                if (item==null) return null;
                return item.getDto();
            }
        };
    }
    
    private static <T,SpecT> Function<CatalogItemDo<T, SpecT>, CatalogItem<T,SpecT>> itemDoToDtoAddingSelectedMetadataDuringScan(final Map<?, ?> catalogMetadata) {
        return new Function<CatalogItemDo<T,SpecT>, CatalogItem<T,SpecT>>() {
            @Override
            public CatalogItem<T,SpecT> apply(@Nullable CatalogItemDo<T,SpecT> item) {
                if (item==null) return null;
                CatalogItemDtoAbstract<T, SpecT> dto = (CatalogItemDtoAbstract<T, SpecT>) item.getDto();

                // when scanning we only allow version and libraries to be overwritten
                
                String version = getFirstAs(catalogMetadata, String.class, "version").orNull();
                if (Strings.isNonBlank(version)) dto.setVersion(version);
                
                Object librariesCombined = catalogMetadata.get("brooklyn.libraries");
                if (librariesCombined instanceof Collection) {
                    // will be set by scan -- slightly longwinded way to retrieve, but scanning for osgi needs an overhaul in any case
                    Collection<CatalogBundle> libraryBundles = CatalogItemDtoAbstract.parseLibraries((Collection<?>) librariesCombined);
                    dto.setLibraries(libraryBundles);
                }
                // replace java type with plan yaml -- needed for libraries / catalog item to be picked up,
                // but probably useful to transition away from javaType altogether
                dto.setSymbolicName(dto.getJavaType());
                switch (dto.getCatalogItemType()) {
                    case TEMPLATE:
                    case ENTITY:
                        dto.setPlanYaml("services: [{ type: "+dto.getJavaType()+" }]");
                        break;
                    case POLICY:
                        dto.setPlanYaml(POLICIES_KEY + ": [{ type: "+dto.getJavaType()+" }]");
                        break;
                    case ENRICHER:
                        dto.setPlanYaml(ENRICHERS_KEY + ": [{ type: "+dto.getJavaType()+" }]");
                        break;
                    case LOCATION:
                        dto.setPlanYaml(LOCATIONS_KEY + ": [{ type: "+dto.getJavaType()+" }]");
                        break;
                }
                dto.setJavaType(null);

                return dto;
            }
        };
    }

    private static class SpecCache {
        private final Map<String, AbstractBrooklynObjectSpec<?,?>> cache = Collections.synchronizedMap(
                Maps.<String, AbstractBrooklynObjectSpec<?,?>>newLinkedHashMap());

        /**
         * Whenever anything in the catalog is modified, the entire cache should be invalidated. 
         * This is because items in the cache can refer to each other, which can impact the Spec
         * created for a given catalog item.
         */
        public void invalidate() {
            cache.clear();
        }
        
        public Optional<AbstractBrooklynObjectSpec<?,?>> getSpec(String itemId) {
            return Optional.<AbstractBrooklynObjectSpec<?,?>>fromNullable(cache.get(itemId));
        }
        
        public void addSpec(String itemId, AbstractBrooklynObjectSpec<?,?> spec) {
            cache.put(itemId, spec);
        }
    }
}<|MERGE_RESOLUTION|>--- conflicted
+++ resolved
@@ -602,13 +602,6 @@
         // if symname not set, infer from: id, then name, then item id, then item name
         if (Strings.isBlank(symbolicName)) {
             if (Strings.isNonBlank(id)) {
-<<<<<<< HEAD
-                if (RegisteredTypeNaming.isGoodTypeColonVersion(id)) {
-                    symbolicName = CatalogUtils.getSymbolicNameFromVersionedId(id);
-                } else if (CatalogUtils.looksLikeVersionedId(id)) {
-                    // use of above method is deprecated in 0.12; this block can be removed in 0.13
-                    log.warn("Discouraged version syntax in id '"+id+"'; version should comply with OSGi specs (#.#.#.qualifier or portion) or specify symbolic name and version explicitly");
-=======
                 if (RegisteredTypeNaming.isGoodBrooklynTypeColonVersion(id)) {
                     symbolicName = CatalogUtils.getSymbolicNameFromVersionedId(id);
                 } else if (RegisteredTypeNaming.isValidOsgiTypeColonVersion(id)) {
@@ -617,7 +610,6 @@
                 } else if (CatalogUtils.looksLikeVersionedId(id)) {
                     // use of above method is deprecated in 0.12; this block can be removed in 0.13
                     log.warn("Discouraged version syntax in id '"+id+"'; version should comply with brooklyn recommendation (#.#.#-qualifier or portion) or specify symbolic name and version explicitly");
->>>>>>> 5a7b64a7
                     symbolicName = CatalogUtils.getSymbolicNameFromVersionedId(id);
                 } else if (RegisteredTypeNaming.isUsableTypeColonVersion(id)) {
                     log.warn("Deprecated type naming syntax in id '"+id+"'; colons not allowed in type name as it is used to indicate version");
@@ -629,16 +621,6 @@
                     symbolicName = id;
                 }
             } else if (Strings.isNonBlank(name)) {
-<<<<<<< HEAD
-                if (RegisteredTypeNaming.isGoodTypeColonVersion(name)) {
-                    log.warn("Deprecated use of 'name' key to define '"+name+"'; version should be specified within 'id' key or with 'version' key, not this tag");
-                    // deprecated in 0.12; remove in 0.13
-                    symbolicName = CatalogUtils.getSymbolicNameFromVersionedId(name);
-                } else if (CatalogUtils.looksLikeVersionedId(name)) {
-                    log.warn("Deprecated use of 'name' key to define '"+name+"'; version should be specified within 'id' key or with 'version' key, not this tag");
-                    // deprecated in 0.12; remove in 0.13
-                    symbolicName = CatalogUtils.getSymbolicNameFromVersionedId(name);
-=======
                 if (RegisteredTypeNaming.isGoodBrooklynTypeColonVersion(name) || RegisteredTypeNaming.isValidOsgiTypeColonVersion(name)) {
                     log.warn("Deprecated use of 'name' key to define '"+name+"'; version should be specified within 'id' key or with 'version' key, not this tag");
                     // deprecated in 0.12; remove in 0.13
@@ -647,7 +629,6 @@
                     log.warn("Deprecated use of 'name' key to define '"+name+"'; version should be specified within 'id' key or with 'version' key, not this tag");
                     // deprecated in 0.12; remove in 0.13
                     symbolicName = CatalogUtils.getSymbolicNameFromVersionedId(name);
->>>>>>> 5a7b64a7
                 } else if (RegisteredTypeNaming.isUsableTypeColonVersion(name)) {
                     log.warn("Deprecated type naming syntax in id '"+id+"'; colons not allowed in type name as it is used to indicate version");
                     // deprecated in 0.12; throw error if we want in 0.13
@@ -668,12 +649,6 @@
         }
 
         String versionFromId = null;
-<<<<<<< HEAD
-        if (RegisteredTypeNaming.isGoodTypeColonVersion(id)) {
-            versionFromId = CatalogUtils.getVersionFromVersionedId(id);
-        } else if (CatalogUtils.looksLikeVersionedId(id)) {
-            log.warn("Discouraged version syntax in id '"+id+"'; version should comply with OSGi specs (#.#.#.qualifier or portion) or specify symbolic name and version explicitly");
-=======
         if (RegisteredTypeNaming.isGoodBrooklynTypeColonVersion(id)) {
             versionFromId = CatalogUtils.getVersionFromVersionedId(id);
         } else if (RegisteredTypeNaming.isValidOsgiTypeColonVersion(id)) {
@@ -681,7 +656,6 @@
             log.warn("Discouraged version syntax in id '"+id+"'; version should comply with Brooklyn recommended version syntax (#.#.#-qualifier or portion) or specify symbolic name and version explicitly, not OSGi");
         } else if (CatalogUtils.looksLikeVersionedId(id)) {
             log.warn("Discouraged version syntax in id '"+id+"'; version should comply with Brooklyn recommended version syntax (#.#.#-qualifier or portion) or specify symbolic name and version explicitly");
->>>>>>> 5a7b64a7
             // remove in 0.13
             versionFromId = CatalogUtils.getVersionFromVersionedId(id);
         } else if (RegisteredTypeNaming.isUsableTypeColonVersion(id)) {
