/*
 * Licensed to the Apache Software Foundation (ASF) under one
 * or more contributor license agreements.  See the NOTICE file
 * distributed with this work for additional information
 * regarding copyright ownership.  The ASF licenses this file
 * to you under the Apache License, Version 2.0 (the
 * "License"); you may not use this file except in compliance
 * with the License.  You may obtain a copy of the License at
 *
 *     http://www.apache.org/licenses/LICENSE-2.0
 *
 * Unless required by applicable law or agreed to in writing,
 * software distributed under the License is distributed on an
 * "AS IS" BASIS, WITHOUT WARRANTIES OR CONDITIONS OF ANY
 * KIND, either express or implied.  See the License for the
 * specific language governing permissions and limitations
 * under the License.
 */
package org.apache.brooklyn.util.core.task;

import java.lang.reflect.Proxy;
import java.util.ArrayList;
import java.util.Collection;
import java.util.Collections;
import java.util.LinkedHashSet;
import java.util.Map;
import java.util.Set;
import java.util.concurrent.Callable;
import java.util.concurrent.CancellationException;
import java.util.concurrent.ExecutionException;
import java.util.concurrent.Executor;
import java.util.concurrent.ExecutorService;
import java.util.concurrent.Future;
import java.util.concurrent.TimeUnit;
import java.util.concurrent.TimeoutException;

import org.apache.brooklyn.api.entity.Entity;
import org.apache.brooklyn.api.mgmt.ExecutionContext;
import org.apache.brooklyn.api.mgmt.ExecutionManager;
import org.apache.brooklyn.api.mgmt.HasTaskChildren;
import org.apache.brooklyn.api.mgmt.Task;
import org.apache.brooklyn.api.mgmt.TaskAdaptable;
import org.apache.brooklyn.api.mgmt.entitlement.EntitlementContext;
import org.apache.brooklyn.core.entity.EntityInternal;
import org.apache.brooklyn.core.mgmt.BrooklynTaskTags;
import org.apache.brooklyn.core.mgmt.BrooklynTaskTags.WrappedEntity;
import org.apache.brooklyn.core.mgmt.BrooklynTaskTags.WrappedItem;
import org.apache.brooklyn.core.mgmt.entitlement.Entitlements;
import org.apache.brooklyn.util.collections.MutableMap;
import org.apache.brooklyn.util.collections.MutableSet;
import org.apache.brooklyn.util.core.task.ImmediateSupplier.ImmediateUnsupportedException;
import org.apache.brooklyn.util.exceptions.Exceptions;
import org.apache.brooklyn.util.guava.Maybe;
import org.apache.brooklyn.util.time.CountdownTimer;
import org.apache.brooklyn.util.time.Duration;
import org.slf4j.Logger;
import org.slf4j.LoggerFactory;

import com.google.common.base.Function;
import com.google.common.base.Supplier;
import com.google.common.collect.Iterables;

/**
 * A means of executing tasks against an ExecutionManager with a given bucket/set of tags pre-defined
 * (so that it can look like an {@link Executor} and also supply {@link ExecutorService#submit(Callable)}
 */
public class BasicExecutionContext extends AbstractExecutionContext {
    
    private static final Logger log = LoggerFactory.getLogger(BasicExecutionContext.class);
    
    static final ThreadLocal<BasicExecutionContext> perThreadExecutionContext = new ThreadLocal<BasicExecutionContext>();
    
    public static BasicExecutionContext getCurrentExecutionContext() { return perThreadExecutionContext.get(); }

    final ExecutionManager executionManager;
    final Set<Object> tags = new LinkedHashSet<Object>();

    public BasicExecutionContext(ExecutionManager executionManager) {
        this(executionManager, null);
    }
    
    /**
     * As {@link #BasicExecutionContext(ExecutionManager, Iterable)} but taking a flags map.
     * Supported flags are {@code tag} and {@code tags}
     * 
     * @see ExecutionManager#submit(Map, TaskAdaptable)
     * @deprecated since 0.13.0 use {@link #BasicExecutionContext(ExecutionManager, Iterable)}
     */
    @Deprecated
    public BasicExecutionContext(Map<?, ?> flags, ExecutionManager executionManager) {
        this(executionManager, MutableSet.of().put(flags.remove("tag")).putAll((Iterable<?>)flags.remove("tag")));
        if (!flags.isEmpty()) {
            log.warn("Unexpected flags passed to execution context ("+tags+"): "+flags,
                new Throwable("Trace for unexpected flags passed to execution context"));
        }
    }
    
    /**
     * Creates an execution context which wraps {@link ExecutionManager}
     * adding the given tags to all tasks submitted through this context.
     */
<<<<<<< HEAD
    public BasicExecutionContext(ExecutionManager executionManager, Iterable<Object> tagsForThisContext) {
=======
    public BasicExecutionContext(ExecutionManager executionManager, Iterable<?> tagsForThisContext) {
>>>>>>> 0c2e1f60
        this.executionManager = executionManager;
        if (tagsForThisContext!=null) Iterables.addAll(tags, tagsForThisContext);

        // brooklyn-specific check, just for sanity
        // the context tag should always be a non-proxy entity, because that is what is passed to effector tasks
        // which may require access to internal methods
        // (could remove this check if generalizing; it has been here for a long time and the problem seems gone)
        for (Object tag: tags) {
            if (tag instanceof BrooklynTaskTags.WrappedItem) {
                if (Proxy.isProxyClass(((WrappedItem<?>)tag).unwrap().getClass())) {
                    log.warn(""+this+" has entity proxy in "+tag);
                }
            }
        }
    }

    public ExecutionManager getExecutionManager() {
        return executionManager;
    }
    
    /** returns tasks started by this context (or tasks which have all the tags on this object) */
    @Override
    public Set<Task<?>> getTasks() { return executionManager.getTasksWithAllTags(tags); }

    @Override
    public <T> T get(TaskAdaptable<T> task) {
        final TaskInternal<T> t = (TaskInternal<T>) task.asTask();
        
        if (t.isQueuedOrSubmitted()) {
<<<<<<< HEAD
            if (t.isDone()) {
                return t.getUnchecked();
            } else {
                throw new ImmediateUnsupportedException("Task is in progress and incomplete: "+t);
            }
=======
            return t.getUnchecked();
>>>>>>> 0c2e1f60
        }
        
        ContextSwitchingInfo<T> switchContextWrapper = getContextSwitchingTask(t, Collections.emptyList(), false);
        if (switchContextWrapper!=null) {
            return switchContextWrapper.context.get(switchContextWrapper.wrapperTask);
        }

        try {
            return runInSameThread(t, new Callable<Maybe<T>>() {
                public Maybe<T> call() throws Exception {
                    return Maybe.of(t.getJob().call());
                }
            }).get();
        } catch (Exception e) {
            throw Exceptions.propagate(e);
        }
    }
    
<<<<<<< HEAD
=======
    // could perhaps use Guava's SettableFuture -- though would have to take care re 
    // supporting set(Maybe<T>)
>>>>>>> 0c2e1f60
    private static class SimpleFuture<T> implements Future<T> {
        boolean cancelled = false;
        boolean done = false;
        Maybe<T> result;
        
        public synchronized Maybe<T> set(Maybe<T> result) {
            this.result = result;
            done = true;
            notifyAll();
            return result;
        }

        @Override
        public boolean cancel(boolean mayInterruptIfRunning) {
            cancelled = true;
            return true;
        }

        @Override
        public boolean isCancelled() {
            return cancelled;
        }

        @Override
        public boolean isDone() {
            return done || cancelled;
        }

        @Override
        public T get() throws InterruptedException, ExecutionException {
            if (!isDone()) {
                synchronized (this) {
                    while (!isDone()) {
                        wait(1000);
                    }
                }
            }
            if (isCancelled() && !done) {
                throw new CancellationException();
            }
            return result.get();
        }

        @Override
        public synchronized T get(long timeout, TimeUnit unit) throws InterruptedException, ExecutionException, TimeoutException {
            if (isDone()) return get();
            CountdownTimer time = CountdownTimer.newInstanceStarted( Duration.of(timeout, unit) );
            while (!time.isExpired()) {
                wait(time.getDurationRemaining().lowerBound(Duration.ONE_MILLISECOND).toMilliseconds());
                if (isDone()) return get();
            }
            throw new TimeoutException();
        }
    }
    
<<<<<<< HEAD
=======
    /** Internal utility method to avoid replication between 
     * implementations in {@link #get(Task)} and {@link #getImmediately(Object)}.
     * The two submit different jobs but after doing a lot of the same setup and catch/finally.
     * Logic re return type is a little fiddly given the differences but should be clearer
     * seeing how the two work (as opposed to this method being designed as something
     * more generally useful). */
>>>>>>> 0c2e1f60
    private <T> Maybe<T> runInSameThread(final Task<T> task, Callable<Maybe<T>> job) throws Exception {
        ((TaskInternal<T>)task).getMutableTags().addAll(tags);
        
        Task<?> previousTask = BasicExecutionManager.getPerThreadCurrentTask().get();
        BasicExecutionContext oldExecutionContext = getCurrentExecutionContext();
        registerPerThreadExecutionContext();
        ((BasicExecutionManager)executionManager).beforeSubmitInSameThreadTask(null, task);
        
        SimpleFuture<T> future = new SimpleFuture<>();
        Throwable error = null;
        try {
            ((BasicExecutionManager)executionManager).afterSubmitRecordFuture(task, future);
            ((BasicExecutionManager)executionManager).beforeStartInSameThreadTask(null, task);
            return future.set(job.call());
            
        } catch (Exception e) {
            future.set(Maybe.absent(e));
            Exceptions.propagateIfInterrupt(e);
            error = e;
            // error above will be rethrown by `afterEnd`
            return null;  // not actually returned
            
        } finally {
            try {
                ((BasicExecutionManager)executionManager).afterEndInSameThreadTask(null, task, error);
            } finally {
                BasicExecutionManager.getPerThreadCurrentTask().set(previousTask);
                perThreadExecutionContext.set(oldExecutionContext);
            }
        }
    }
    
    @Override
    public <T> Maybe<T> getImmediately(Task<T> callableOrSupplier) {
        return getImmediately((Object) callableOrSupplier);
    }
    
    /** performs execution without spawning a new task thread, though it does temporarily set a fake task for the purpose of getting context;
     * currently supports {@link Supplier}, {@link Callable}, {@link Runnable}, or {@link Task} instances; 
     * with tasks if it is submitted or in progress,
     * it fails if not completed; with unsubmitted, unqueued tasks, it gets the {@link Callable} job and 
     * uses that; with such a job, or any other callable/supplier/runnable, it runs that
     * in an {@link InterruptingImmediateSupplier}, with as much metadata as possible (eg task name if
     * given a task) set <i>temporarily</i> in the current thread context */
    @SuppressWarnings("unchecked")
    @Override
    public <T> Maybe<T> getImmediately(Object callableOrSupplier) {
        BasicTask<T> fakeTaskForContext;
        if (callableOrSupplier instanceof BasicTask) {
            fakeTaskForContext = (BasicTask<T>)callableOrSupplier;
            if (fakeTaskForContext.isQueuedOrSubmitted()) {
                if (fakeTaskForContext.isDone()) {
                    return Maybe.of(fakeTaskForContext.getUnchecked());
                } else {
                    throw new ImmediateUnsupportedException("Task is in progress and incomplete: "+fakeTaskForContext);
                }
            }
            callableOrSupplier = fakeTaskForContext.getJob();
        } else if (callableOrSupplier instanceof TaskAdaptable) {
            return getImmediately( ((TaskAdaptable<T>)callableOrSupplier).asTask() );
        } else {
            fakeTaskForContext = new BasicTask<T>(MutableMap.of("displayName", "Immediate evaluation"));
        }
        final ImmediateSupplier<T> job = callableOrSupplier instanceof ImmediateSupplier ? (ImmediateSupplier<T>) callableOrSupplier 
            : InterruptingImmediateSupplier.<T>of(callableOrSupplier);
        fakeTaskForContext.tags.add(BrooklynTaskTags.IMMEDIATE_TASK_TAG);
        fakeTaskForContext.tags.add(BrooklynTaskTags.TRANSIENT_TASK_TAG);

        ContextSwitchingInfo<T> switchContextWrapper = getContextSwitchingTask(fakeTaskForContext, Collections.emptyList(), true);
        if (switchContextWrapper!=null) {
            return switchContextWrapper.context.getImmediately(switchContextWrapper.wrapperTask);
        }

        try {
            return runInSameThread(fakeTaskForContext, new Callable<Maybe<T>>() {
                public Maybe<T> call() {
<<<<<<< HEAD
                    // TODO could try to make this work for more types of tasks by not cancelling, it just interrupting;
                    // however the biggest place "getImmediate" fails is with DSTs where interrupting is sufficient to abort them
                    // unnecessarily, as queue.andWait attempts to block (again, unnecessarily, but not a straightforward fix).
                    // limited success of getImmediately is okay -- but no harm in expanding coverage by resolving that and removing cancel.
                    // see WIP test in EffectorSayHiTest
                    fakeTaskForContext.cancel();
                    
=======
>>>>>>> 0c2e1f60
                    boolean wasAlreadyInterrupted = Thread.interrupted();
                    try {
                        return job.getImmediately();
                    } finally {
                        if (wasAlreadyInterrupted) {
                            Thread.currentThread().interrupt();
                        }
<<<<<<< HEAD
=======
                        // we've acknowledged that getImmediate may wreck (cancel) the task,
                        // their first priority is to prevent them from leaking;
                        // however previously we did the cancel before running, 
                        // doing it after means more tasks successfully execute 
                        // (the interrupt is sufficient to prevent them blocking); 
                        // see test EffectorSayHiTest.testInvocationGetImmediately
                        fakeTaskForContext.cancel();
>>>>>>> 0c2e1f60
                    }
                } });
        } catch (Exception e) {
            throw Exceptions.propagate(e);
        }
    }
    
    @SuppressWarnings({ "unchecked", "rawtypes" })
    @Override
    protected <T> Task<T> submitInternal(Map<?,?> propertiesQ, final Object task) {
        if (task instanceof TaskAdaptable<?> && !(task instanceof Task<?>)) 
            return submitInternal(propertiesQ, ((TaskAdaptable<?>)task).asTask());
        
        Map properties = MutableMap.copyOf(propertiesQ);
        Collection<Object> taskTags;
        if (properties.get("tags")==null) {
            taskTags = new ArrayList();
        } else {
            taskTags = new ArrayList((Collection)properties.get("tags"));
        }
        properties.put("tags", taskTags);
        if (task instanceof Task<?>) taskTags.addAll( ((Task<?>)task).getTags() ); 

        ContextSwitchingInfo<T> switchContextWrapper = getContextSwitchingTask(task, taskTags, false);
        if (switchContextWrapper!=null) {
            return switchContextWrapper.context.submit(switchContextWrapper.wrapperTask);
        }

        EntitlementContext entitlementContext = BrooklynTaskTags.getEntitlement(taskTags);
        if (entitlementContext==null)
        entitlementContext = Entitlements.getEntitlementContext();
        if (entitlementContext!=null) {
            taskTags.add(BrooklynTaskTags.tagForEntitlement(entitlementContext));
        }

        taskTags.addAll(tags);

        if (Tasks.current()!=null && BrooklynTaskTags.isTransient(Tasks.current()) 
                && !taskTags.contains(BrooklynTaskTags.NON_TRANSIENT_TASK_TAG) && !taskTags.contains(BrooklynTaskTags.TRANSIENT_TASK_TAG)) {
            // tag as transient if submitter is transient, unless explicitly tagged as non-transient
            taskTags.add(BrooklynTaskTags.TRANSIENT_TASK_TAG);
        }
        
        final Object startCallback = properties.get("newTaskStartCallback");
        properties.put("newTaskStartCallback", new Function<Task<?>,Void>() {
            @Override
            public Void apply(Task<?> it) {
                registerPerThreadExecutionContext();
                if (startCallback!=null) BasicExecutionManager.invokeCallback(startCallback, it);
                return null;
            }});
        
        final Object endCallback = properties.get("newTaskEndCallback");
        properties.put("newTaskEndCallback", new Function<Task<?>,Void>() {
            @Override
            public Void apply(Task<?> it) {
                try {
                    if (endCallback!=null) BasicExecutionManager.invokeCallback(endCallback, it);
                } finally {
                    clearPerThreadExecutionContext();
                }
                return null;
            }});
        
        if (task instanceof Task) {
            return executionManager.submit(properties, (Task)task);
        } else if (task instanceof Callable) {
            return executionManager.submit(properties, (Callable)task);
        } else if (task instanceof Runnable) {
            return (Task<T>) executionManager.submit(properties, (Runnable)task);
        } else {
            throw new IllegalArgumentException("Unhandled task type: task="+task+"; type="+(task!=null ? task.getClass() : "null"));
        }
    }

    private static class ContextSwitchingInfo<T> {
        final ExecutionContext context;
        final Task<T> wrapperTask;
        ContextSwitchingInfo(ExecutionContext context, Task<T> wrapperTask) {
            this.context = context;
            this.wrapperTask = wrapperTask;
        }
    }
    
    @SuppressWarnings("unchecked")
    protected <T> ContextSwitchingInfo<T> getContextSwitchingTask(final Object task, Collection<Object> taskTags, boolean immediate) {
        checkUserSuppliedContext(task, taskTags);
        
        Entity target = BrooklynTaskTags.getWrappedEntityOfType(taskTags, BrooklynTaskTags.TARGET_ENTITY);
        if (target==null || tags.contains(BrooklynTaskTags.tagForContextEntity(target))) {
            return null;
        }
        
        // task is switching execution context boundaries
        
        // some of this is brooklyn-specific logic, should be moved to a BrooklynExecContext subclass;
        // the issue is that we want to ensure that cross-entity calls switch execution contexts;
        // previously it was all very messy how that was handled (and it didn't really handle it in many cases)

        /* 
         * longer notes:
         * you fall in to this block if the caller requests a target entity different to the current context 
         * (e.g. where entity X is invoking an effector on Y, it will start in X's context, 
         * but the effector should run in Y's context).
         * 
         * we need to make sure there is a reference from this execution context to the submitted task,
         * IE the submitted task is a child of something in this execution context.
         * this ensures it shows up via the REST API and in the UI; without it we lose the reference to the child when browsing in the context of the parent.
         * 
         * if it is queued or it is already recorded as a child we can simply submit in target context;
         * but if not we need to wrap it in a task running in this context with the submitted task as a child to have that reference.
         */
        final ExecutionContext tc = ((EntityInternal)target).getExecutionContext();
        if (log.isDebugEnabled())
            log.debug("Switching task context on execution of "+task+": from "+this+" to "+target+" (in "+Tasks.current()+")");
            
        final Task<T> t;
        if (task instanceof Task<?>) {
            t = (Task<T>)task;
            if (Tasks.isQueuedOrSubmitted(t) ||
                    ((Tasks.current() instanceof HasTaskChildren) && Iterables.contains( ((HasTaskChildren)Tasks.current()).getChildren(), t ))) {
                // we are already tracked by parent, just submit it 
                return new ContextSwitchingInfo<>(tc, t);
            }
        } else {
            // for callables and runnables there is definitely no record
            if (task instanceof Callable) {
                t = Tasks.<T>builder().dynamic(false).body((Callable<T>)task).build();
            } else if (task instanceof Runnable) {
                t = Tasks.<T>builder().dynamic(false).body((Runnable)task).build();
            } else {
                throw new IllegalArgumentException("Unhandled task type: "+task+"; type="+(task!=null ? task.getClass() : "null"));
            }                
        }
            
        return 
            // 2017-09 changed, doesn't have to be a dynamic task; can be a simple sequential task wrapping the child
            new ContextSwitchingInfo<>(tc, Tasks.<T>builder().displayName("Cross-context execution: "+t.getDescription()).dynamic(false).parallel(false).body(new Callable<T>() {
                @Override
                public T call() throws Exception {
                    if (immediate) return tc.<T>getImmediately(t).get();
                    return tc.get(t); 
                }
            }).build());
    }

    private void registerPerThreadExecutionContext() { perThreadExecutionContext.set(this); }

    private void clearPerThreadExecutionContext() { perThreadExecutionContext.remove(); }

    private void checkUserSuppliedContext(Object task, Collection<Object> taskTags) {
        Entity taskContext = BrooklynTaskTags.getWrappedEntityOfType(taskTags, BrooklynTaskTags.CONTEXT_ENTITY);
        Entity defaultContext = BrooklynTaskTags.getWrappedEntityOfType(tags, BrooklynTaskTags.CONTEXT_ENTITY);
        if (taskContext != null) {
            if (log.isWarnEnabled()) {
                String msg = "Deprecated since 0.10.0. Task " + task + " is submitted for execution but has context " +
                        "entity (" + taskContext + ") tag set by the caller. ";
                if (taskContext != defaultContext) {
                    msg += "The context entity of the execution context (" + this + ") the task is submitted on is " +
                            defaultContext + " which is different. This will cause any of them to be used at random at " +
                            "runtime. ";
                    if (task instanceof BasicTask) {
                        msg += "Fixing the context entity to the latter. ";
                    }
                }
                msg += "Setting the context entity by the caller is not allowed. See the documentation on " +
                        "BrooklynTaskTags.tagForContextEntity(Entity) method for more details. Future Apache Brooklyn " +
                        "releases will throw an exception instead of logging a warning.";

                /**
                 * @deprecated since 0.10.0
                 */
                // Should we rate limit?
                log.warn(msg);
            }

            WrappedEntity contextTag = BrooklynTaskTags.tagForContextEntity(taskContext);
            while(taskTags.remove(contextTag)) {};
            if (task instanceof BasicTask) {
                Set<?> mutableTags = BasicTask.class.cast(task).getMutableTags();
                mutableTags.remove(contextTag);
            }
        }
    }

    @Override
    public boolean isShutdown() {
        return getExecutionManager().isShutdown();
    }

    @Override
    public String toString() {
        return super.toString()+"("+tags+")";
    }
}<|MERGE_RESOLUTION|>--- conflicted
+++ resolved
@@ -99,11 +99,7 @@
      * Creates an execution context which wraps {@link ExecutionManager}
      * adding the given tags to all tasks submitted through this context.
      */
-<<<<<<< HEAD
-    public BasicExecutionContext(ExecutionManager executionManager, Iterable<Object> tagsForThisContext) {
-=======
     public BasicExecutionContext(ExecutionManager executionManager, Iterable<?> tagsForThisContext) {
->>>>>>> 0c2e1f60
         this.executionManager = executionManager;
         if (tagsForThisContext!=null) Iterables.addAll(tags, tagsForThisContext);
 
@@ -133,15 +129,7 @@
         final TaskInternal<T> t = (TaskInternal<T>) task.asTask();
         
         if (t.isQueuedOrSubmitted()) {
-<<<<<<< HEAD
-            if (t.isDone()) {
-                return t.getUnchecked();
-            } else {
-                throw new ImmediateUnsupportedException("Task is in progress and incomplete: "+t);
-            }
-=======
             return t.getUnchecked();
->>>>>>> 0c2e1f60
         }
         
         ContextSwitchingInfo<T> switchContextWrapper = getContextSwitchingTask(t, Collections.emptyList(), false);
@@ -160,11 +148,8 @@
         }
     }
     
-<<<<<<< HEAD
-=======
     // could perhaps use Guava's SettableFuture -- though would have to take care re 
     // supporting set(Maybe<T>)
->>>>>>> 0c2e1f60
     private static class SimpleFuture<T> implements Future<T> {
         boolean cancelled = false;
         boolean done = false;
@@ -220,15 +205,12 @@
         }
     }
     
-<<<<<<< HEAD
-=======
     /** Internal utility method to avoid replication between 
      * implementations in {@link #get(Task)} and {@link #getImmediately(Object)}.
      * The two submit different jobs but after doing a lot of the same setup and catch/finally.
      * Logic re return type is a little fiddly given the differences but should be clearer
      * seeing how the two work (as opposed to this method being designed as something
      * more generally useful). */
->>>>>>> 0c2e1f60
     private <T> Maybe<T> runInSameThread(final Task<T> task, Callable<Maybe<T>> job) throws Exception {
         ((TaskInternal<T>)task).getMutableTags().addAll(tags);
         
@@ -305,16 +287,6 @@
         try {
             return runInSameThread(fakeTaskForContext, new Callable<Maybe<T>>() {
                 public Maybe<T> call() {
-<<<<<<< HEAD
-                    // TODO could try to make this work for more types of tasks by not cancelling, it just interrupting;
-                    // however the biggest place "getImmediate" fails is with DSTs where interrupting is sufficient to abort them
-                    // unnecessarily, as queue.andWait attempts to block (again, unnecessarily, but not a straightforward fix).
-                    // limited success of getImmediately is okay -- but no harm in expanding coverage by resolving that and removing cancel.
-                    // see WIP test in EffectorSayHiTest
-                    fakeTaskForContext.cancel();
-                    
-=======
->>>>>>> 0c2e1f60
                     boolean wasAlreadyInterrupted = Thread.interrupted();
                     try {
                         return job.getImmediately();
@@ -322,8 +294,6 @@
                         if (wasAlreadyInterrupted) {
                             Thread.currentThread().interrupt();
                         }
-<<<<<<< HEAD
-=======
                         // we've acknowledged that getImmediate may wreck (cancel) the task,
                         // their first priority is to prevent them from leaking;
                         // however previously we did the cancel before running, 
@@ -331,7 +301,6 @@
                         // (the interrupt is sufficient to prevent them blocking); 
                         // see test EffectorSayHiTest.testInvocationGetImmediately
                         fakeTaskForContext.cancel();
->>>>>>> 0c2e1f60
                     }
                 } });
         } catch (Exception e) {
