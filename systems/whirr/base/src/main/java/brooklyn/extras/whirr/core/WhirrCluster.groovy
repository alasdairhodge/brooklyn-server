package brooklyn.extras.whirr.core

import brooklyn.entity.Entity;
import brooklyn.entity.basic.AbstractEntity
import org.apache.whirr.ClusterController
import org.apache.whirr.ClusterControllerFactory
import brooklyn.entity.trait.Startable
import org.slf4j.LoggerFactory
import org.slf4j.Logger

import brooklyn.event.basic.BasicAttributeSensor;
import brooklyn.event.basic.BasicConfigKey
import brooklyn.util.flags.SetFromFlag
import brooklyn.location.Location
import brooklyn.location.basic.FixedListMachineProvisioningLocation
import brooklyn.location.basic.LocalhostMachineProvisioningLocation
import brooklyn.location.basic.SshMachineLocation
import brooklyn.location.basic.jclouds.JcloudsLocation
import org.apache.commons.configuration.PropertiesConfiguration
import org.apache.whirr.ClusterSpec
import org.apache.whirr.Cluster
import brooklyn.entity.basic.AbstractGroup
import static com.google.common.collect.Iterables.getOnlyElement
import brooklyn.extras.whirr.core.WhirrRole

import org.jclouds.scriptbuilder.domain.OsFamily;

/**
 * Generic entity that can be used to deploy clusters that are
 * managed by Apache Whirr.
 *
 */
public class WhirrCluster extends AbstractEntity implements Startable {

<<<<<<< HEAD
	public static final Logger log = LoggerFactory.getLogger(WhirrCluster.class);

	@SetFromFlag("recipe")
	public static final BasicConfigKey<String> RECIPE =
		[String, "whirr.recipe", "Apache Whirr cluster recipe"]

	protected ClusterController controller = null
	protected ClusterSpec clusterSpec = null
	protected Cluster cluster = null
	protected Location location = null

	/**
	 * General entity initialisation
	 */
	public WhirrCluster(Map flags = [:], Entity owner = null) {
		super(flags, owner)
	}

	/**
	 * Apache Whirr can only start and manage a cluster in a single location
	 *
	 * @param locations
	 */
	void start(Collection<? extends Location> locations) {
		location = getOnlyElement(locations)
		startInLocation(location)
	}

	/**
	* Start a cluster as specified in the recipe on localhost
	*
	* @param location corresponding to localhost
	*/
	void startInLocation(LocalhostMachineProvisioningLocation location) {
		
		PropertiesConfiguration config = new PropertiesConfiguration()
		config.load(new StringReader(getConfig(RECIPE)))
   		
		StringBuilder nodes = []
		nodes.with {
			append "nodes:\n"
			append "    - id: localhost\n"
			append "      name: local machine\n"
			append "      hostname: 127.0.0.1\n"
			append "      os_arch: "+System.getProperty("os.arch")+"\n"
			append "      os_family: "+OsFamily.UNIX+"\n"
			append "      os_description: "+System.getProperty("os.name")+"\n"
			append "      os_version: "+System.getProperty("os.version")+"\n"
			append "      group: whirr\n"
			append "      tags:\n"
			append "          - local\n"
			append "      username: "+System.getProperty("user.name")+"\n" //NOTE: needs passwordless sudo!!!
			append "      credential_url: file://"+System.getProperty("user.home")+"/.ssh/id_rsa\n"
		}
		
		//provide the BYON nodes to whirr
		config.setProperty("jclouds.byon.nodes", nodes.toString())
   
		clusterSpec = new ClusterSpec(config)
   
		clusterSpec.setServiceName("byon")
		clusterSpec.setProvider("byon")
		clusterSpec.setIdentity("notused")
		clusterSpec.setCredential("notused")
		clusterSpec.setLocationId("byon");
   
		log.info("Starting cluster with roles " + config.getProperty("whirr.instance-templates")
						   + " in location " + location)
   
		startWithClusterSpec(clusterSpec);
	}
	
	/**
	 * Start a cluster as specified in the recipe in a given location
	 *
	 * @param location jclouds location spec
	 */
	void startInLocation(JcloudsLocation location) {
		PropertiesConfiguration config = new PropertiesConfiguration()
		config.load(new StringReader(getConfig(RECIPE)))

		clusterSpec = new ClusterSpec(config)
		clusterSpec.setProvider(location.getConf().provider)
		clusterSpec.setIdentity(location.getConf().identity)
		clusterSpec.setCredential(location.getConf().credential)
		clusterSpec.setLocationId(location.getConf().providerLocationId)
		clusterSpec.setPrivateKey((File)location.getPrivateKeyFile());
		clusterSpec.setPublicKey((File)location.getPublicKeyFile());
		// TODO: also add security groups when supported in the Whirr trunk
		
		log.info("Starting cluster with roles " + config.getProperty("whirr.instance-templates")
				+ " in location " + location)

		startWithClusterSpec(clusterSpec);
	}
	
	private void startWithClusterSpec(ClusterSpec clusterSpec) {
		if(controller==null){
			controller = new ClusterControllerFactory().create(clusterSpec.getServiceName());
		}
		cluster = controller.launchCluster(clusterSpec)
		
		for (Cluster.Instance instance : cluster.getInstances()) {
			log.info("Creating group for instance " + instance.id)
			def rolesGroup = new AbstractGroup(displayName: "Instance:" + instance.id, this) {}
			for (String role: instance.roles) {
				log.info("Creating entity for '" + role + "' on instance " + instance.id)
				rolesGroup.addOwnedChild(new WhirrRole(displayName: "Role:" + role, role: role, rolesGroup))
			}
			addGroup(rolesGroup)
		}
	}

	void stop() {
		if (clusterSpec != null) {
			controller.destroyCluster(clusterSpec)
		}
		clusterSpec = null
		cluster = null
	}

	void restart() {
		// TODO better would be to restart the software instances, not the machines ?
		stop();
		start([location]); 
	}
=======
    public static final Logger log = LoggerFactory.getLogger(WhirrCluster.class);

    @SetFromFlag("recipe")
    public static final BasicConfigKey<String> RECIPE =
        [String, "whirr.recipe", "Apache Whirr cluster recipe"]

    public static final BasicAttributeSensor<String> CLUSTER_NAME =
        [String, "whirr.cluster.name", "Name of the Whirr cluster"]

    protected ClusterController controller = null
    protected ClusterSpec clusterSpec = null
    protected Cluster cluster = null

    /**
     * General entity initialisation
     */
    public WhirrCluster(Map flags = [:], Entity owner = null) {
        super(flags, owner)
        controller = new ClusterControllerFactory().create(null);
    }

    /**
     * Apache Whirr can only start and manage a cluster in a single location
     *
     * @param locations
     */
    void start(Collection<? extends Location> locations) {
        startInLocation(getOnlyElement(locations))
    }

    /**
     * Start a cluster as specified in the recipe in a given location
     *
     * @param location jclouds location spec
     */
    void startInLocation(JcloudsLocation location) {
        PropertiesConfiguration config = new PropertiesConfiguration()
        config.load(new StringReader(getConfig(RECIPE)))

        clusterSpec = new ClusterSpec(config)

        clusterSpec.setProvider(location.getConf().provider)
        clusterSpec.setIdentity(location.getConf().identity)
        clusterSpec.setCredential(location.getConf().credential)
        clusterSpec.setLocationId(location.getConf().providerLocationId)
        clusterSpec.setPrivateKey((File)location.getPrivateKeyFile());
        clusterSpec.setPublicKey((File)location.getPublicKeyFile());
        // TODO: also add security groups when supported in the Whirr trunk

        log.info("Starting cluster with roles " + config.getProperty("whirr.instance-templates")
                + " in location " + location)

        cluster = controller.launchCluster(clusterSpec)

        for (Cluster.Instance instance: cluster.getInstances()) {
            log.info("Creating group for instance " + instance.id)
            def rolesGroup = new AbstractGroup(displayName: "Instance:" + instance.id, this) {}
            for (String role: instance.roles) {
                log.info("Creating entity for '" + role + "' on instance " + instance.id)
                rolesGroup.addOwnedChild(new WhirrRole(displayName: "Role:" + role, role: role, rolesGroup))
            }
            addGroup(rolesGroup)
        }
        
        setAttribute(CLUSTER_NAME, clusterSpec.getClusterName());
        setAttribute(SERVICE_UP, true);
    }

    void stop() {
        setAttribute(SERVICE_UP, false);
        if (clusterSpec != null) {
            controller.destroyCluster(clusterSpec)
        }

        clusterSpec = null
        cluster = null
    }

    void restart() {
        // TODO better would be to restart the software instances, not the machines ? 
        stop();
        start();
    }
>>>>>>> 33de60a3
}<|MERGE_RESOLUTION|>--- conflicted
+++ resolved
@@ -1,29 +1,26 @@
 package brooklyn.extras.whirr.core
 
-import brooklyn.entity.Entity;
-import brooklyn.entity.basic.AbstractEntity
+import static com.google.common.collect.Iterables.getOnlyElement
+
+import org.apache.commons.configuration.PropertiesConfiguration
+import org.apache.whirr.Cluster
 import org.apache.whirr.ClusterController
 import org.apache.whirr.ClusterControllerFactory
+import org.apache.whirr.ClusterSpec
+import org.jclouds.scriptbuilder.domain.OsFamily
+import org.slf4j.Logger
+import org.slf4j.LoggerFactory
+
+import brooklyn.entity.Entity
+import brooklyn.entity.basic.AbstractEntity
+import brooklyn.entity.basic.AbstractGroup
 import brooklyn.entity.trait.Startable
-import org.slf4j.LoggerFactory
-import org.slf4j.Logger
-
-import brooklyn.event.basic.BasicAttributeSensor;
+import brooklyn.event.basic.BasicAttributeSensor
 import brooklyn.event.basic.BasicConfigKey
+import brooklyn.location.Location
+import brooklyn.location.basic.LocalhostMachineProvisioningLocation
+import brooklyn.location.basic.jclouds.JcloudsLocation
 import brooklyn.util.flags.SetFromFlag
-import brooklyn.location.Location
-import brooklyn.location.basic.FixedListMachineProvisioningLocation
-import brooklyn.location.basic.LocalhostMachineProvisioningLocation
-import brooklyn.location.basic.SshMachineLocation
-import brooklyn.location.basic.jclouds.JcloudsLocation
-import org.apache.commons.configuration.PropertiesConfiguration
-import org.apache.whirr.ClusterSpec
-import org.apache.whirr.Cluster
-import brooklyn.entity.basic.AbstractGroup
-import static com.google.common.collect.Iterables.getOnlyElement
-import brooklyn.extras.whirr.core.WhirrRole
-
-import org.jclouds.scriptbuilder.domain.OsFamily;
 
 /**
  * Generic entity that can be used to deploy clusters that are
@@ -32,24 +29,27 @@
  */
 public class WhirrCluster extends AbstractEntity implements Startable {
 
-<<<<<<< HEAD
-	public static final Logger log = LoggerFactory.getLogger(WhirrCluster.class);
+    public static final Logger log = LoggerFactory.getLogger(WhirrCluster.class);
 
-	@SetFromFlag("recipe")
-	public static final BasicConfigKey<String> RECIPE =
-		[String, "whirr.recipe", "Apache Whirr cluster recipe"]
+    @SetFromFlag("recipe")
+    public static final BasicConfigKey<String> RECIPE =
+        [String, "whirr.recipe", "Apache Whirr cluster recipe"]
 
-	protected ClusterController controller = null
-	protected ClusterSpec clusterSpec = null
-	protected Cluster cluster = null
-	protected Location location = null
+    public static final BasicAttributeSensor<String> CLUSTER_NAME =
+        [String, "whirr.cluster.name", "Name of the Whirr cluster"]
 
-	/**
-	 * General entity initialisation
-	 */
-	public WhirrCluster(Map flags = [:], Entity owner = null) {
-		super(flags, owner)
-	}
+    protected ClusterController _controller = null
+    protected ClusterSpec clusterSpec = null
+    protected Cluster cluster = null
+
+    protected Location location = null
+    
+    /**
+     * General entity initialisation
+     */
+    public WhirrCluster(Map flags = [:], Entity owner = null) {
+        super(flags, owner)
+    }
 
 	/**
 	 * Apache Whirr can only start and manage a cluster in a single location
@@ -129,10 +129,14 @@
 		startWithClusterSpec(clusterSpec);
 	}
 	
+    synchronized ClusterController getController() {
+        if (_controller==null) {
+            _controller = new ClusterControllerFactory().create(clusterSpec?.getServiceName());
+        }
+        return _controller;
+    }
+    
 	private void startWithClusterSpec(ClusterSpec clusterSpec) {
-		if(controller==null){
-			controller = new ClusterControllerFactory().create(clusterSpec.getServiceName());
-		}
 		cluster = controller.launchCluster(clusterSpec)
 		
 		for (Cluster.Instance instance : cluster.getInstances()) {
@@ -144,6 +148,9 @@
 			}
 			addGroup(rolesGroup)
 		}
+        
+        setAttribute(CLUSTER_NAME, clusterSpec.getClusterName());
+        setAttribute(SERVICE_UP, true);
 	}
 
 	void stop() {
@@ -159,89 +166,4 @@
 		stop();
 		start([location]); 
 	}
-=======
-    public static final Logger log = LoggerFactory.getLogger(WhirrCluster.class);
-
-    @SetFromFlag("recipe")
-    public static final BasicConfigKey<String> RECIPE =
-        [String, "whirr.recipe", "Apache Whirr cluster recipe"]
-
-    public static final BasicAttributeSensor<String> CLUSTER_NAME =
-        [String, "whirr.cluster.name", "Name of the Whirr cluster"]
-
-    protected ClusterController controller = null
-    protected ClusterSpec clusterSpec = null
-    protected Cluster cluster = null
-
-    /**
-     * General entity initialisation
-     */
-    public WhirrCluster(Map flags = [:], Entity owner = null) {
-        super(flags, owner)
-        controller = new ClusterControllerFactory().create(null);
-    }
-
-    /**
-     * Apache Whirr can only start and manage a cluster in a single location
-     *
-     * @param locations
-     */
-    void start(Collection<? extends Location> locations) {
-        startInLocation(getOnlyElement(locations))
-    }
-
-    /**
-     * Start a cluster as specified in the recipe in a given location
-     *
-     * @param location jclouds location spec
-     */
-    void startInLocation(JcloudsLocation location) {
-        PropertiesConfiguration config = new PropertiesConfiguration()
-        config.load(new StringReader(getConfig(RECIPE)))
-
-        clusterSpec = new ClusterSpec(config)
-
-        clusterSpec.setProvider(location.getConf().provider)
-        clusterSpec.setIdentity(location.getConf().identity)
-        clusterSpec.setCredential(location.getConf().credential)
-        clusterSpec.setLocationId(location.getConf().providerLocationId)
-        clusterSpec.setPrivateKey((File)location.getPrivateKeyFile());
-        clusterSpec.setPublicKey((File)location.getPublicKeyFile());
-        // TODO: also add security groups when supported in the Whirr trunk
-
-        log.info("Starting cluster with roles " + config.getProperty("whirr.instance-templates")
-                + " in location " + location)
-
-        cluster = controller.launchCluster(clusterSpec)
-
-        for (Cluster.Instance instance: cluster.getInstances()) {
-            log.info("Creating group for instance " + instance.id)
-            def rolesGroup = new AbstractGroup(displayName: "Instance:" + instance.id, this) {}
-            for (String role: instance.roles) {
-                log.info("Creating entity for '" + role + "' on instance " + instance.id)
-                rolesGroup.addOwnedChild(new WhirrRole(displayName: "Role:" + role, role: role, rolesGroup))
-            }
-            addGroup(rolesGroup)
-        }
-        
-        setAttribute(CLUSTER_NAME, clusterSpec.getClusterName());
-        setAttribute(SERVICE_UP, true);
-    }
-
-    void stop() {
-        setAttribute(SERVICE_UP, false);
-        if (clusterSpec != null) {
-            controller.destroyCluster(clusterSpec)
-        }
-
-        clusterSpec = null
-        cluster = null
-    }
-
-    void restart() {
-        // TODO better would be to restart the software instances, not the machines ? 
-        stop();
-        start();
-    }
->>>>>>> 33de60a3
 }