--- conflicted
+++ resolved
@@ -12,12 +12,7 @@
     <parent>
         <groupId>io.brooklyn</groupId>
         <artifactId>brooklyn-parent</artifactId>
-<<<<<<< HEAD
-        <version>0.4.0-SNAPSHOT</version>
-        <!-- BROOKLYN_VERSION -->
-=======
         <version>0.5.0-SNAPSHOT</version><!-- BROOKLYN_VERSION -->
->>>>>>> ea328228
         <relativePath>../../pom.xml</relativePath>
     </parent>
 
