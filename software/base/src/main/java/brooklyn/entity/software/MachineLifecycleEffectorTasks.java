--- conflicted
+++ resolved
@@ -640,14 +640,6 @@
         if (log.isDebugEnabled()) log.debug("Stopped software process entity "+entity());
     }
 
-<<<<<<< HEAD
-    /** 
-     * Override to check whether stop can be executed.
-     * Throw if stop should be aborted.
-     */
-    protected void preStopConfirmCustom() {
-        // nothing needed here
-=======
     protected static boolean canStop(StopMode stopMode, boolean isEntityStopped) {
         return stopMode == StopMode.ALWAYS ||
                 stopMode == StopMode.IF_NOT_STOPPED && !isEntityStopped;
@@ -662,7 +654,14 @@
                     StopSoftwareParameters.STOP_MACHINE_MODE.getName() + " (" + stopMachineMode + "). " +
                     "Use only one of the parameters.");
         }
->>>>>>> c02cd498
+    }
+
+    /** 
+     * Override to check whether stop can be executed.
+     * Throw if stop should be aborted.
+     */
+    protected void preStopConfirmCustom() {
+        // nothing needed here
     }
 
     protected void preStopCustom() {
