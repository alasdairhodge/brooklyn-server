--- conflicted
+++ resolved
@@ -549,11 +549,7 @@
         
         @Override
         public final Maybe<Object> getImmediately() {
-<<<<<<< HEAD
-            Maybe<Object> maybeWrappedMaybe = findExecutionContext(this).getImmediately(newCallable(true));
-=======
             Maybe<Object> maybeWrappedMaybe = findExecutionContext(this).getImmediately(newCallableReturningImmediateMaybeOrNonImmediateValue(true));
->>>>>>> 94c6a308
             // the answer will be wrapped twice due to the callable semantics;
             // the inner present/absent is important; it will only get an outer absent if interrupted
             if (maybeWrappedMaybe.isAbsent()) return maybeWrappedMaybe;
@@ -566,17 +562,10 @@
                     .displayName("retrieving config for "+keyName)
                     .tag(BrooklynTaskTags.TRANSIENT_TASK_TAG)
                     .dynamic(false)
-<<<<<<< HEAD
-                    .body(newCallable(false)).build();
-        }
-
-        private Callable<Object> newCallable(final boolean immediate) {
-=======
                     .body(newCallableReturningImmediateMaybeOrNonImmediateValue(false)).build();
         }
 
         private Callable<Object> newCallableReturningImmediateMaybeOrNonImmediateValue(final boolean immediate) {
->>>>>>> 94c6a308
             return new Callable<Object>() {
                 @Override
                 public Object call() throws Exception {
