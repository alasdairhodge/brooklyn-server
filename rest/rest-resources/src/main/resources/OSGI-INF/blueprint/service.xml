--- conflicted
+++ resolved
@@ -46,11 +46,10 @@
     <bean class="org.apache.brooklyn.rest.security.jaas.ManagementContextHolder">
         <property name="managementContext" ref="localManagementContext" />
     </bean>
-<<<<<<< HEAD
 
     <bean id="accessResourceBean" class="org.apache.brooklyn.rest.resources.AccessResource" />
     <bean id="activityResourceBean" class="org.apache.brooklyn.rest.resources.ActivityResource" />
-    <!--<bean id="apidocResourceBean" class="org.apache.brooklyn.rest.resources.ApidocResource" />-->
+    <bean id="apidocResourceBean" class="org.apache.brooklyn.rest.resources.ApidocResource" />
     <bean id="applicationResourceBean" class="org.apache.brooklyn.rest.resources.ApplicationResource" />
     <bean id="catalogResourceBean" class="org.apache.brooklyn.rest.resources.CatalogResource" />
     <bean id="effectorResourceBean" class="org.apache.brooklyn.rest.resources.EffectorResource" />
@@ -65,61 +64,6 @@
     <bean id="usageResourceBean" class="org.apache.brooklyn.rest.resources.UsageResource" />
     <bean id="versionResourceBean" class="org.apache.brooklyn.rest.resources.VersionResource" />
     <bean id="logoutResourceBean" class="org.apache.brooklyn.rest.resources.LogoutResource" />
-=======
-    <bean id="apidocResourceBean" class="org.apache.brooklyn.rest.resources.ApidocResource" />
-    <bean id="applicationResourceBean" class="org.apache.brooklyn.rest.resources.ApplicationResource">
-        <property name="managementContext" ref="localManagementContext" />
-        <property name="managementContextInternal" ref="localManagementContextInternal" />
-    </bean>
-    <bean id="catalogResourceBean" class="org.apache.brooklyn.rest.resources.CatalogResource">
-        <property name="managementContext" ref="localManagementContext" />
-        <property name="managementContextInternal" ref="localManagementContextInternal" />
-    </bean>
-    <bean id="effectorResourceBean" class="org.apache.brooklyn.rest.resources.EffectorResource">
-        <property name="managementContext" ref="localManagementContext" />
-        <property name="managementContextInternal" ref="localManagementContextInternal" />
-    </bean>
-    <bean id="entityConfigResourceBean" class="org.apache.brooklyn.rest.resources.EntityConfigResource">
-        <property name="managementContext" ref="localManagementContext" />
-        <property name="managementContextInternal" ref="localManagementContextInternal" />
-    </bean>
-    <bean id="entityResourceBean" class="org.apache.brooklyn.rest.resources.EntityResource">
-        <property name="managementContext" ref="localManagementContext" />
-        <property name="managementContextInternal" ref="localManagementContextInternal" />
-    </bean>
-    <bean id="locationResourceBean" class="org.apache.brooklyn.rest.resources.LocationResource">
-        <property name="managementContext" ref="localManagementContext" />
-        <property name="managementContextInternal" ref="localManagementContextInternal" />
-    </bean>
-    <bean id="policyConfigResourceBean" class="org.apache.brooklyn.rest.resources.PolicyConfigResource">
-        <property name="managementContext" ref="localManagementContext" />
-        <property name="managementContextInternal" ref="localManagementContextInternal" />
-    </bean>
-    <bean id="policyResourceBean" class="org.apache.brooklyn.rest.resources.PolicyResource">
-        <property name="managementContext" ref="localManagementContext" />
-        <property name="managementContextInternal" ref="localManagementContextInternal" />
-    </bean>
-    <bean id="scriptResourceBean" class="org.apache.brooklyn.rest.resources.ScriptResource">
-        <property name="managementContext" ref="localManagementContext" />
-        <property name="managementContextInternal" ref="localManagementContextInternal" />
-    </bean>
-    <bean id="sensorResourceBean" class="org.apache.brooklyn.rest.resources.SensorResource">
-        <property name="managementContext" ref="localManagementContext" />
-        <property name="managementContextInternal" ref="localManagementContextInternal" />
-    </bean>
-    <bean id="serverResourceBean" class="org.apache.brooklyn.rest.resources.ServerResource">
-        <property name="managementContext" ref="localManagementContext" />
-        <property name="managementContextInternal" ref="localManagementContextInternal" />
-    </bean>
-    <bean id="usageResourceBean" class="org.apache.brooklyn.rest.resources.UsageResource">
-        <property name="managementContext" ref="localManagementContext" />
-        <property name="managementContextInternal" ref="localManagementContextInternal" />
-    </bean>
-    <bean id="versionResourceBean" class="org.apache.brooklyn.rest.resources.VersionResource">
-        <property name="managementContext" ref="localManagementContext" />
-        <property name="managementContextInternal" ref="localManagementContextInternal" />
-    </bean>
->>>>>>> 17044e8e
 
     <jaxrs:server id="brooklynRestApiV1" address="/">
         <jaxrs:serviceBeans>
@@ -146,7 +90,6 @@
             <bean class="org.apache.brooklyn.rest.util.DefaultExceptionMapper"/>
             <bean class="com.fasterxml.jackson.jaxrs.json.JacksonJsonProvider"/>
             <bean class="org.apache.brooklyn.rest.util.FormMapProvider"/>
-<<<<<<< HEAD
             <bean class="org.apache.cxf.jaxrs.security.JAASAuthenticationFilter">
                 <property name="contextName" value="webconsole"/>
             </bean>
@@ -161,9 +104,7 @@
             <bean class="org.apache.brooklyn.rest.filter.NoCacheFilter" />
             <bean class="org.apache.brooklyn.rest.filter.HaHotCheckResourceFilter" />
             <bean class="org.apache.brooklyn.rest.filter.EntitlementContextFilter" />
-=======
             <bean class="io.swagger.jaxrs.listing.SwaggerSerializers" />
->>>>>>> 17044e8e
         </jaxrs:providers>
 
     </jaxrs:server>
