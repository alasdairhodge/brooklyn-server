/*
 * Licensed to the Apache Software Foundation (ASF) under one
 * or more contributor license agreements.  See the NOTICE file
 * distributed with this work for additional information
 * regarding copyright ownership.  The ASF licenses this file
 * to you under the Apache License, Version 2.0 (the
 * "License"); you may not use this file except in compliance
 * with the License.  You may obtain a copy of the License at
 *
 *      http://www.apache.org/licenses/LICENSE-2.0
 *
 * Unless required by applicable law or agreed to in writing,
 * software distributed under the License is distributed on an
 * "AS IS" BASIS, WITHOUT WARRANTIES OR CONDITIONS OF ANY
 * KIND, either express or implied.  See the License for the
 * specific language governing permissions and limitations
 * under the License.
 */
package org.apache.brooklyn.rest.domain;

import java.net.URI;
import java.util.Map;

import org.apache.brooklyn.config.ConfigKey;

<<<<<<< HEAD
// TODO remove? this class has no value over its super
public class EnricherConfigSummary extends AdjunctConfigSummary {
=======
/** @deprecated since 0.13.0 no different to ConfigSummary, use that */
@Deprecated
public class EnricherConfigSummary extends ConfigSummary {
>>>>>>> df83d44c

    private static final long serialVersionUID = 4339330833863794513L;

    @SuppressWarnings("unused") // json deserialization
    private EnricherConfigSummary() {}
    
    public EnricherConfigSummary(ConfigKey<?> config, String label, Double priority, Map<String, URI> links) {
<<<<<<< HEAD
        super(config, label, priority, links);
    }

    public EnricherConfigSummary(String name, String type, String description, Object defaultValue, boolean reconfigurable,
        Map<String, URI> links) {
        super(name, type, description, defaultValue, reconfigurable, links);
=======
        super(config, label, priority, null, links);
>>>>>>> df83d44c
    }

}<|MERGE_RESOLUTION|>--- conflicted
+++ resolved
@@ -23,14 +23,9 @@
 
 import org.apache.brooklyn.config.ConfigKey;
 
-<<<<<<< HEAD
-// TODO remove? this class has no value over its super
-public class EnricherConfigSummary extends AdjunctConfigSummary {
-=======
 /** @deprecated since 0.13.0 no different to ConfigSummary, use that */
 @Deprecated
 public class EnricherConfigSummary extends ConfigSummary {
->>>>>>> df83d44c
 
     private static final long serialVersionUID = 4339330833863794513L;
 
@@ -38,16 +33,7 @@
     private EnricherConfigSummary() {}
     
     public EnricherConfigSummary(ConfigKey<?> config, String label, Double priority, Map<String, URI> links) {
-<<<<<<< HEAD
-        super(config, label, priority, links);
-    }
-
-    public EnricherConfigSummary(String name, String type, String description, Object defaultValue, boolean reconfigurable,
-        Map<String, URI> links) {
-        super(name, type, description, defaultValue, reconfigurable, links);
-=======
         super(config, label, priority, null, links);
->>>>>>> df83d44c
     }
 
 }